--- conflicted
+++ resolved
@@ -118,11 +118,7 @@
 //    return numericalDerivative11<Y,X>(boost::bind(h, _1), x, delta);
 //  }
 
-<<<<<<< HEAD
-  /** remapping for double valued functions */
-=======
 //  /** remapping for double valued functions */
->>>>>>> d83b5b20
 //  template<class X>
 //  Matrix numericalDerivative11(boost::function<double(const X&)> h, const X& x, double delta=1e-5) {
 //    return numericalDerivative11<LieVector, X>(boost::bind(makeLieVectorD, boost::bind(h, _1)), x, delta);
