/* ----------------------------------------------------------------------------

 * GTSAM Copyright 2010, Georgia Tech Research Corporation,
 * Atlanta, Georgia 30332-0415
 * All Rights Reserved
 * Authors: Frank Dellaert, et al. (see THANKS for the full author list)

 * See LICENSE for the license information

 * -------------------------------------------------------------------------- */

/**
 * @file   SmartFactorBase.h
 * @brief  Base class to create smart factors on poses or cameras
 * @author Luca Carlone
 * @author Antoni Rosinol
 * @author Zsolt Kira
 * @author Frank Dellaert
 * @author Chris Beall
 */

#pragma once

#include <gtsam/slam/JacobianFactorQ.h>
#include <gtsam/slam/JacobianFactorSVD.h>
#include <gtsam/slam/RegularImplicitSchurFactor.h>

#include <gtsam/nonlinear/NonlinearFactor.h>
#include <gtsam/linear/RegularHessianFactor.h>
#include <gtsam/geometry/CameraSet.h>

#include <boost/optional.hpp>
#include <boost/serialization/optional.hpp>
#include <boost/make_shared.hpp>
#include <vector>

namespace gtsam {

/**
 * @brief  Base class for smart factors.
 * This base class has no internal point, but it has a measurement, noise model
 * and an optional sensor pose.
 * This class mainly computes the derivatives and returns them as a variety of
 * factors. The methods take a CameraSet<CAMERA> argument and the value of a
 * point, which is kept in the derived class.
 *
 * @tparam CAMERA should behave like a PinholeCamera.
 */
template<class CAMERA>
class SmartFactorBase: public NonlinearFactor {

private:
  typedef NonlinearFactor Base;
  typedef SmartFactorBase<CAMERA> This;
  typedef typename CAMERA::Measurement Z;
  typedef typename CAMERA::MeasurementVector ZVector;

public:

  static const int Dim = traits<CAMERA>::dimension; ///< Camera dimension
  static const int ZDim = traits<Z>::dimension; ///< Measurement dimension
  typedef Eigen::Matrix<double, ZDim, Dim> MatrixZD; // F blocks (derivatives wrpt camera)
  typedef std::vector<MatrixZD, Eigen::aligned_allocator<MatrixZD> > FBlocks; // vector of F blocks

protected:
  /**
   * As of Feb 22, 2015, the noise model is the same for all measurements and
   * is isotropic. This allows for moving most calculations of Schur complement
   * etc. to be easily moved to CameraSet, and also agrees pragmatically
   * with what is normally done.
   */
  SharedIsotropic noiseModel_;

  /**
   * Measurements for each of the m views.
   * We keep a copy of the measurements for I/O and computing the error.
   * The order is kept the same as the keys that we use to create the factor.
   */
  ZVector measured_;

  boost::optional<Pose3>
      body_P_sensor_;  ///< Pose of the camera in the body frame

  // Cache for Fblocks, to avoid a malloc ever time we re-linearize
  mutable FBlocks Fs;

 public:
  GTSAM_MAKE_ALIGNED_OPERATOR_NEW

<<<<<<< HEAD
  /// shorthand for a smart pointer to a factor
  typedef std::shared_ptr<This> shared_ptr;
=======
  /// shorthand for a smart pointer to a factor.
  typedef boost::shared_ptr<This> shared_ptr;
>>>>>>> fa28bbb9

  /// The CameraSet data structure is used to refer to a set of cameras.
  typedef CameraSet<CAMERA> Cameras;

  /// Default Constructor, for serialization.
  SmartFactorBase() {}

  /// Construct with given noise model and optional arguments.
  SmartFactorBase(const SharedNoiseModel& sharedNoiseModel,
                  boost::optional<Pose3> body_P_sensor = boost::none,
                  size_t expectedNumberCameras = 10)
      : body_P_sensor_(body_P_sensor), Fs(expectedNumberCameras) {

    if (!sharedNoiseModel)
      throw std::runtime_error("SmartFactorBase: sharedNoiseModel is required");

    SharedIsotropic sharedIsotropic = std::dynamic_pointer_cast<
        noiseModel::Isotropic>(sharedNoiseModel);

    if (!sharedIsotropic)
      throw std::runtime_error("SmartFactorBase: needs isotropic");

    noiseModel_ = sharedIsotropic;
  }

  /// Virtual destructor, subclasses from NonlinearFactor.
  ~SmartFactorBase() override {
  }

  /**
   * Add a new measurement and pose/camera key.
   * @param measured is the 2m dimensional projection of a single landmark
   * @param key is the index corresponding to the camera observing the landmark
   */
  void add(const Z& measured, const Key& key) {
    if(std::find(keys_.begin(), keys_.end(), key) != keys_.end()) {
      throw std::invalid_argument(
          "SmartFactorBase::add: adding duplicate measurement for key.");
    }
    this->measured_.push_back(measured);
    this->keys_.push_back(key);
  }

  /// Add a bunch of measurements, together with the camera keys.
  void add(const ZVector& measurements, const KeyVector& cameraKeys) {
    assert(measurements.size() == cameraKeys.size());
    for (size_t i = 0; i < measurements.size(); i++) {
      this->add(measurements[i], cameraKeys[i]);
    }
  }

  /**
   * Add an entire SfM_track (collection of cameras observing a single point).
   * The noise is assumed to be the same for all measurements.
   */
  template<class SFM_TRACK>
  void add(const SFM_TRACK& trackToAdd) {
    for (size_t k = 0; k < trackToAdd.number_measurements(); k++) {
      this->measured_.push_back(trackToAdd.measurements[k].second);
      this->keys_.push_back(trackToAdd.measurements[k].first);
    }
  }

  /// Return the dimension (number of rows!) of the factor.
  size_t dim() const override { return ZDim * this->measured_.size(); }

  /// Return the 2D measurements (ZDim, in general).
  const ZVector& measured() const { return measured_; }

  /// Collect all cameras: important that in key order.
  virtual Cameras cameras(const Values& values) const {
    Cameras cameras;
    for(const Key& k: this->keys_)
      cameras.push_back(values.at<CAMERA>(k));
    return cameras;
  }

  /**
   * print
   * @param s optional string naming the factor
   * @param keyFormatter optional formatter useful for printing Symbols
   */
  void print(const std::string& s = "", const KeyFormatter& keyFormatter =
      DefaultKeyFormatter) const override {
    std::cout << s << "SmartFactorBase, z = \n";
    for (size_t k = 0; k < measured_.size(); ++k) {
      std::cout << "measurement " << k<<", px = \n" << measured_[k] << "\n";
      noiseModel_->print("noise model = ");
    }
    if(body_P_sensor_)
      body_P_sensor_->print("body_P_sensor_:\n");
    Base::print("", keyFormatter);
  }

  /// equals
  bool equals(const NonlinearFactor& p, double tol = 1e-9) const override {
    if (const This* e = dynamic_cast<const This*>(&p)) {
      // Check that all measurements are the same.
      for (size_t i = 0; i < measured_.size(); i++) {
        if (!traits<Z>::Equals(this->measured_.at(i), e->measured_.at(i), tol))
          return false;
      }
      // If so, check base class.
      return Base::equals(p, tol);
    } else {
      return false;
    }
  }

  /// Compute reprojection errors [h(x)-z] = [cameras.project(p)-z] and
  /// derivatives. This is the error before the noise model is applied.
  template <class POINT>
  Vector unwhitenedError(
      const Cameras& cameras, const POINT& point,
      boost::optional<typename Cameras::FBlocks&> Fs = boost::none,  //
      boost::optional<Matrix&> E = boost::none) const {
    // Reproject, with optional derivatives.
    Vector error = cameras.reprojectionError(point, measured_, Fs, E);

    // Apply chain rule if body_P_sensor_ is given.
    if (body_P_sensor_ && Fs) {
      const Pose3 sensor_P_body = body_P_sensor_->inverse();
      constexpr int camera_dim = traits<CAMERA>::dimension;
      constexpr int pose_dim = traits<Pose3>::dimension;

      for (size_t i = 0; i < Fs->size(); i++) {
        const Pose3 world_P_body = cameras[i].pose() * sensor_P_body;
        Eigen::Matrix<double, camera_dim, camera_dim> J;
        J.setZero();
        Eigen::Matrix<double, pose_dim, pose_dim> H;
        // Call compose to compute Jacobian for camera extrinsics
        world_P_body.compose(*body_P_sensor_, H);
        // Assign extrinsics part of the Jacobian
        J.template block<pose_dim, pose_dim>(0, 0) = H;
        Fs->at(i) = Fs->at(i) * J;
      }
    }

    // Correct the Jacobians in case some measurements are missing. 
    correctForMissingMeasurements(cameras, error, Fs, E);

    return error;
  }

  /**
   * This corrects the Jacobians for the case in which some 2D measurement is
   * missing (nan). In practice, this does not do anything in the monocular
   * case, but it is implemented in the stereo version.
   */
  virtual void correctForMissingMeasurements(
      const Cameras& cameras, Vector& ue,
      boost::optional<typename Cameras::FBlocks&> Fs = boost::none,
      boost::optional<Matrix&> E = boost::none) const {}

  /**
   * Calculate vector of re-projection errors [h(x)-z] = [cameras.project(p) -
   * z], with the noise model applied.
   */
  template<class POINT>
  Vector whitenedError(const Cameras& cameras, const POINT& point) const {
    Vector error = cameras.reprojectionError(point, measured_);
    if (noiseModel_)
      noiseModel_->whitenInPlace(error);
    return error;
  }

  /**
   * Calculate the error of the factor.
   * This is the log-likelihood, e.g. \f$ 0.5(h(x)-z)^2/\sigma^2 \f$ in case of
   * Gaussian. In this class, we take the raw prediction error \f$ h(x)-z \f$,
   * ask the noise model to transform it to \f$ (h(x)-z)^2/\sigma^2 \f$, and
   * then multiply by 0.5. Will be used in "error(Values)" function required by
   * NonlinearFactor base class
   */
  template<class POINT>
  double totalReprojectionError(const Cameras& cameras,
      const POINT& point) const {
    Vector error = whitenedError(cameras, point);
    return 0.5 * error.dot(error);
  }

  /// Computes Point Covariance P from the "point Jacobian" E.
  static Matrix PointCov(const Matrix& E) {
    return (E.transpose() * E).inverse();
  }

  /**
   * Compute F, E, and b (called below in both vanilla and SVD versions), where
   * F is a vector of derivatives wrpt the cameras, and E the stacked
   * derivatives with respect to the point. The value of cameras/point are
   * passed as parameters.
   */
  template<class POINT>
  void computeJacobians(FBlocks& Fs, Matrix& E, Vector& b,
      const Cameras& cameras, const POINT& point) const {
    // Project into Camera set and calculate derivatives
    // As in expressionFactor, RHS vector b = - (h(x_bar) - z) = z-h(x_bar)
    // Indeed, nonlinear error |h(x_bar+dx)-z| ~ |h(x_bar) + A*dx - z|
    //                                         = |A*dx - (z-h(x_bar))|
    b = -unwhitenedError(cameras, point, Fs, E);
  }

  /**
   * SVD version that produces smaller Jacobian matrices by doing an SVD
   * decomposition on E, and returning the left nulkl-space of E.
   * See JacobianFactorSVD for more documentation.
   * */
  template<class POINT>
  void computeJacobiansSVD(FBlocks& Fs, Matrix& Enull,
      Vector& b, const Cameras& cameras, const POINT& point) const {

    Matrix E;
    computeJacobians(Fs, E, b, cameras, point);

    static const int N = FixedDimension<POINT>::value; // 2 (Unit3) or 3 (Point3)

    // Do SVD on A.
    Eigen::JacobiSVD<Matrix> svd(E, Eigen::ComputeFullU);
    size_t m = this->keys_.size();
    Enull = svd.matrixU().block(0, N, ZDim * m, ZDim * m - N); // last ZDim*m-N columns
  }

<<<<<<< HEAD
  /// Linearize to a Hessianfactor
  std::shared_ptr<RegularHessianFactor<Dim> > createHessianFactor(
=======
  /// Linearize to a Hessianfactor.
  // TODO(dellaert): Not used/tested anywhere and not properly whitened.
  boost::shared_ptr<RegularHessianFactor<Dim> > createHessianFactor(
>>>>>>> fa28bbb9
      const Cameras& cameras, const Point3& point, const double lambda = 0.0,
      bool diagonalDamping = false) const {

    Matrix E;
    Vector b;
    computeJacobians(Fs, E, b, cameras, point);

    // build augmented hessian
    SymmetricBlockMatrix augmentedHessian = Cameras::SchurComplement(Fs, E, b);

    return std::make_shared<RegularHessianFactor<Dim> >(keys_,
        augmentedHessian);
  }

  /**
   * Add the contribution of the smart factor to a pre-allocated Hessian,
   * using sparse linear algebra. More efficient than the creation of the
   * Hessian without preallocation of the SymmetricBlockMatrix
   */
  void updateAugmentedHessian(const Cameras& cameras, const Point3& point,
      const double lambda, bool diagonalDamping,
      SymmetricBlockMatrix& augmentedHessian,
      const KeyVector allKeys) const {
    Matrix E;
    Vector b;
    computeJacobians(Fs, E, b, cameras, point);
    Cameras::UpdateSchurComplement(Fs, E, b, allKeys, keys_, augmentedHessian);
  }

  /// Whiten the Jacobians computed by computeJacobians using noiseModel_
  void whitenJacobians(FBlocks& F, Matrix& E, Vector& b) const {
    noiseModel_->WhitenSystem(E, b);
    // TODO make WhitenInPlace work with any dense matrix type
    for (size_t i = 0; i < F.size(); i++)
      F[i] = noiseModel_->Whiten(F[i]);
  }

  /// Return Jacobians as RegularImplicitSchurFactor with raw access
  std::shared_ptr<RegularImplicitSchurFactor<CAMERA> > //
  createRegularImplicitSchurFactor(const Cameras& cameras, const Point3& point,
      double lambda = 0.0, bool diagonalDamping = false) const {
    Matrix E;
    Vector b;
    FBlocks F;
    computeJacobians(F, E, b, cameras, point);
    whitenJacobians(F, E, b);
    Matrix P = Cameras::PointCov(E, lambda, diagonalDamping);
    return std::make_shared<RegularImplicitSchurFactor<CAMERA> >(keys_, F, E,
        P, b);
  }

<<<<<<< HEAD
  /**
   * Return Jacobians as JacobianFactorQ
   */
  std::shared_ptr<JacobianFactorQ<Dim, ZDim> > createJacobianQFactor(
=======
  /// Return Jacobians as JacobianFactorQ.
  boost::shared_ptr<JacobianFactorQ<Dim, ZDim> > createJacobianQFactor(
>>>>>>> fa28bbb9
      const Cameras& cameras, const Point3& point, double lambda = 0.0,
      bool diagonalDamping = false) const {
    Matrix E;
    Vector b;
    FBlocks F;
    computeJacobians(F, E, b, cameras, point);
    const size_t M = b.size();
    Matrix P = Cameras::PointCov(E, lambda, diagonalDamping);
    SharedIsotropic n = noiseModel::Isotropic::Sigma(M, noiseModel_->sigma());
    return std::make_shared<JacobianFactorQ<Dim, ZDim> >(keys_, F, E, P, b, n);
  }

  /**
   * Return Jacobians as JacobianFactorSVD.
   * TODO(dellaert): lambda is currently ignored
   */
  std::shared_ptr<JacobianFactor> createJacobianSVDFactor(
      const Cameras& cameras, const Point3& point, double lambda = 0.0) const {
    size_t m = this->keys_.size();
    FBlocks F;
    Vector b;
    const size_t M = ZDim * m;
    Matrix E0(M, M - 3);
    computeJacobiansSVD(F, E0, b, cameras, point);
    SharedIsotropic n = noiseModel::Isotropic::Sigma(M - 3,
        noiseModel_->sigma());
    return std::make_shared<JacobianFactorSVD<Dim, ZDim> >(keys_, F, E0, b, n);
  }

  /// Create BIG block-diagonal matrix F from Fblocks
  static void FillDiagonalF(const FBlocks& Fs, Matrix& F) {
    size_t m = Fs.size();
    F.resize(ZDim * m, Dim * m);
    F.setZero();
    for (size_t i = 0; i < m; ++i)
      F.block<ZDim, Dim>(ZDim * i, Dim * i) = Fs.at(i);
  }

  // Return sensor pose.
  Pose3 body_P_sensor() const{
    if(body_P_sensor_)
      return *body_P_sensor_;
    else
      return Pose3(); // if unspecified, the transformation is the identity
  }

private:

/// Serialization function
  friend class cereal::access;
  template<class ARCHIVE>
  void serialize(ARCHIVE & ar, const unsigned int /*version*/) {
    ar & cereal::virtual_base_class<Base>(this);
    ar & CEREAL_NVP(noiseModel_);
    ar & CEREAL_NVP(measured_);
    ar & CEREAL_NVP(body_P_sensor_);
  }
};
// end class SmartFactorBase

// Definitions need to avoid link errors (above are only declarations)
template<class CAMERA> const int SmartFactorBase<CAMERA>::Dim;
template<class CAMERA> const int SmartFactorBase<CAMERA>::ZDim;

} // \ namespace gtsam<|MERGE_RESOLUTION|>--- conflicted
+++ resolved
@@ -87,13 +87,8 @@
  public:
   GTSAM_MAKE_ALIGNED_OPERATOR_NEW
 
-<<<<<<< HEAD
   /// shorthand for a smart pointer to a factor
   typedef std::shared_ptr<This> shared_ptr;
-=======
-  /// shorthand for a smart pointer to a factor.
-  typedef boost::shared_ptr<This> shared_ptr;
->>>>>>> fa28bbb9
 
   /// The CameraSet data structure is used to refer to a set of cameras.
   typedef CameraSet<CAMERA> Cameras;
@@ -316,14 +311,8 @@
     Enull = svd.matrixU().block(0, N, ZDim * m, ZDim * m - N); // last ZDim*m-N columns
   }
 
-<<<<<<< HEAD
   /// Linearize to a Hessianfactor
   std::shared_ptr<RegularHessianFactor<Dim> > createHessianFactor(
-=======
-  /// Linearize to a Hessianfactor.
-  // TODO(dellaert): Not used/tested anywhere and not properly whitened.
-  boost::shared_ptr<RegularHessianFactor<Dim> > createHessianFactor(
->>>>>>> fa28bbb9
       const Cameras& cameras, const Point3& point, const double lambda = 0.0,
       bool diagonalDamping = false) const {
 
@@ -375,15 +364,8 @@
         P, b);
   }
 
-<<<<<<< HEAD
-  /**
-   * Return Jacobians as JacobianFactorQ
-   */
+  /// Return Jacobians as JacobianFactorQ.
   std::shared_ptr<JacobianFactorQ<Dim, ZDim> > createJacobianQFactor(
-=======
-  /// Return Jacobians as JacobianFactorQ.
-  boost::shared_ptr<JacobianFactorQ<Dim, ZDim> > createJacobianQFactor(
->>>>>>> fa28bbb9
       const Cameras& cameras, const Point3& point, double lambda = 0.0,
       bool diagonalDamping = false) const {
     Matrix E;
