
# Add install prefix to search path
list(APPEND CMAKE_PREFIX_PATH "${CMAKE_INSTALL_PREFIX}")

# Default to Release mode
if(NOT CMAKE_BUILD_TYPE AND NOT MSVC AND NOT XCODE_VERSION)
    set(GTSAM_CMAKE_BUILD_TYPE "Release" CACHE STRING
      "Choose the type of build, options are: None Debug Release Timing Profiling RelWithDebInfo.")
    set(CMAKE_BUILD_TYPE ${GTSAM_CMAKE_BUILD_TYPE})
endif()

# Add option for using build type postfixes to allow installing multiple build modes
option(GTSAM_BUILD_TYPE_POSTFIXES        "Enable/Disable appending the build type to the name of compiled libraries" ON)

<<<<<<< HEAD
# Set custom compilation flags.
# NOTE: We set all the CACHE variables with a GTSAM prefix, and then set a normal local variable below
# so that we don't "pollute" the global variable namespace in the cmake cache.
if(MSVC)
    set(GTSAM_CMAKE_C_FLAGS_DEBUG            "/D_DEBUG /MDd /Zi /Ob0 /Od /RTC1 /W3 /GR /EHsc /MP /DWINDOWS_LEAN_AND_MEAN /DEIGEN_INITIALIZE_MATRICES_BY_NAN" CACHE STRING "Flags used by the compiler during debug builds.")
    set(GTSAM_CMAKE_CXX_FLAGS_DEBUG          "/D_DEBUG /MDd /Zi /Ob0 /Od /RTC1 /W3 /GR /EHsc /MP /DWINDOWS_LEAN_AND_MEAN /DEIGEN_INITIALIZE_MATRICES_BY_NAN" CACHE STRING "Flags used by the compiler during debug builds.")
    set(GTSAM_CMAKE_C_FLAGS_RELWITHDEBINFO   "/MD /O2 /DNDEBUG /W3 /GR /EHsc /MP /Zi /d2Zi+ /DWINDOWS_LEAN_AND_MEAN" CACHE STRING "Flags used by the compiler during relwithdebinfo builds.")
    set(GTSAM_CMAKE_CXX_FLAGS_RELWITHDEBINFO "/MD /O2 /DNDEBUG /W3 /GR /EHsc /MP /Zi /d2Zi+ /DWINDOWS_LEAN_AND_MEAN" CACHE STRING "Flags used by the compiler during relwithdebinfo builds.")
    set(GTSAM_CMAKE_C_FLAGS_RELEASE          "/MD /O2 /DNDEBUG /W3 /GR /EHsc /MP /DWINDOWS_LEAN_AND_MEAN" CACHE STRING "Flags used by the compiler during release builds.")
    set(GTSAM_CMAKE_CXX_FLAGS_RELEASE        "/MD /O2 /DNDEBUG /W3 /GR /EHsc /MP /DWINDOWS_LEAN_AND_MEAN" CACHE STRING "Flags used by the compiler during release builds.")
    set(GTSAM_CMAKE_C_FLAGS_PROFILING        "${GTSAM_CMAKE_C_FLAGS_RELEASE}   /Zi" CACHE STRING "Flags used by the compiler during profiling builds.")
    set(GTSAM_CMAKE_CXX_FLAGS_PROFILING      "${GTSAM_CMAKE_CXX_FLAGS_RELEASE} /Zi" CACHE STRING "Flags used by the compiler during profiling builds.")
    set(GTSAM_CMAKE_C_FLAGS_TIMING           "${GTSAM_CMAKE_C_FLAGS_RELEASE}   /DENABLE_TIMING" CACHE STRING "Flags used by the compiler during timing builds.")
    set(GTSAM_CMAKE_CXX_FLAGS_TIMING         "${GTSAM_CMAKE_CXX_FLAGS_RELEASE} /DENABLE_TIMING" CACHE STRING "Flags used by the compiler during timing builds.")
else()
    set(GTSAM_CMAKE_C_FLAGS_DEBUG            "-std=c11   -Wall -g -fno-inline -DEIGEN_INITIALIZE_MATRICES_BY_NAN" CACHE STRING "Flags used by the compiler during debug builds.")
    set(GTSAM_CMAKE_CXX_FLAGS_DEBUG          "-std=c++11 -Wall -g -fno-inline -DEIGEN_INITIALIZE_MATRICES_BY_NAN" CACHE STRING "Flags used by the compiler during debug builds.")
    set(GTSAM_CMAKE_C_FLAGS_RELWITHDEBINFO   "-std=c11   -Wall -g -O3 -DNDEBUG" CACHE STRING "Flags used by the compiler during relwithdebinfo builds.")
    set(GTSAM_CMAKE_CXX_FLAGS_RELWITHDEBINFO "-std=c++11 -Wall -g -O3 -DNDEBUG" CACHE STRING "Flags used by the compiler during relwithdebinfo builds.")
    set(GTSAM_CMAKE_C_FLAGS_RELEASE          "-std=c11   -Wall    -O3 -DNDEBUG" CACHE STRING "Flags used by the compiler during release builds.")
    set(GTSAM_CMAKE_CXX_FLAGS_RELEASE        "-std=c++11 -Wall    -O3 -DNDEBUG" CACHE STRING "Flags used by the compiler during release builds.")
    set(GTSAM_CMAKE_C_FLAGS_PROFILING        "${GTSAM_CMAKE_C_FLAGS_RELEASE}" CACHE STRING "Flags used by the compiler during profiling builds.")
    set(GTSAM_CMAKE_CXX_FLAGS_PROFILING      "${GTSAM_CMAKE_CXX_FLAGS_RELEASE}" CACHE STRING "Flags used by the compiler during profiling builds.")
    set(GTSAM_CMAKE_C_FLAGS_TIMING           "${GTSAM_CMAKE_C_FLAGS_RELEASE} -DENABLE_TIMING" CACHE STRING "Flags used by the compiler during timing builds.")
    set(GTSAM_CMAKE_CXX_FLAGS_TIMING         "${GTSAM_CMAKE_CXX_FLAGS_RELEASE} -DENABLE_TIMING" CACHE STRING "Flags used by the compiler during timing builds.")
=======
# Add debugging flags but only on the first pass
if(NOT FIRST_PASS_DONE)
  # Set all CMAKE_BUILD_TYPE flags:
  # (see https://cmake.org/Wiki/CMake_Useful_Variables#Compilers_and_Tools)
  if(MSVC)
    set(CMAKE_C_FLAGS_DEBUG            "/D_DEBUG /MDd /Zi /Ob0 /Od /RTC1 /W3 /GR /EHsc /MP /DWINDOWS_LEAN_AND_MEAN /DEIGEN_INITIALIZE_MATRICES_BY_NAN" CACHE STRING "Flags used by the compiler during debug builds." FORCE)
    set(CMAKE_CXX_FLAGS_DEBUG          "/D_DEBUG /MDd /Zi /Ob0 /Od /RTC1 /W3 /GR /EHsc /MP /DWINDOWS_LEAN_AND_MEAN /DEIGEN_INITIALIZE_MATRICES_BY_NAN" CACHE STRING "Flags used by the compiler during debug builds." FORCE)
    set(CMAKE_C_FLAGS_RELWITHDEBINFO   "/MD /O2 /DNDEBUG /W3 /GR /EHsc /MP /Zi /d2Zi+ /DWINDOWS_LEAN_AND_MEAN" CACHE STRING "Flags used by the compiler during relwithdebinfo builds." FORCE)
    set(CMAKE_CXX_FLAGS_RELWITHDEBINFO "/MD /O2 /DNDEBUG /W3 /GR /EHsc /MP /Zi /d2Zi+ /DWINDOWS_LEAN_AND_MEAN" CACHE STRING "Flags used by the compiler during relwithdebinfo builds." FORCE)
    set(CMAKE_C_FLAGS_RELEASE          "/MD /O2 /DNDEBUG /W3 /GR /EHsc /MP /DWINDOWS_LEAN_AND_MEAN" CACHE STRING "Flags used by the compiler during release builds." FORCE)
    set(CMAKE_CXX_FLAGS_RELEASE        "/MD /O2 /DNDEBUG /W3 /GR /EHsc /MP /DWINDOWS_LEAN_AND_MEAN" CACHE STRING "Flags used by the compiler during release builds." FORCE)
    set(CMAKE_C_FLAGS_TIMING           "${CMAKE_C_FLAGS_RELEASE} /DENABLE_TIMING" CACHE STRING "Flags used by the compiler during timing builds." FORCE)
    set(CMAKE_CXX_FLAGS_TIMING         "${CMAKE_CXX_FLAGS_RELEASE} /DENABLE_TIMING" CACHE STRING "Flags used by the compiler during timing builds." FORCE)
    set(CMAKE_EXE_LINKER_FLAGS_TIMING  "${CMAKE_EXE_LINKER_FLAGS_RELEASE}" CACHE STRING "Linker flags during timing builds." FORCE)
    set(CMAKE_SHARED_LINKER_FLAGS_TIMING  "${CMAKE_SHARED_LINKER_FLAGS_RELEASE}" CACHE STRING "Linker flags during timing builds." FORCE)
    set(CMAKE_MODULE_LINKER_FLAGS_TIMING  "${CMAKE_MODULE_LINKER_FLAGS_RELEASE}" CACHE STRING "Linker flags during timing builds." FORCE)
    mark_as_advanced(CMAKE_C_FLAGS_TIMING CMAKE_CXX_FLAGS_TIMING CMAKE_EXE_LINKER_FLAGS_TIMING CMAKE_SHARED_LINKER_FLAGS_TIMING CMAKE_MODULE_LINKER_FLAGS_TIMING)
    set(CMAKE_C_FLAGS_PROFILING        "/MD /O2 /DNDEBUG /W3 /GR /EHsc /MP /Zi /DWINDOWS_LEAN_AND_MEAN" CACHE STRING "Flags used by the compiler during profiling builds." FORCE)
    set(CMAKE_CXX_FLAGS_PROFILING      "/MD /O2 /DNDEBUG /W3 /GR /EHsc /MP /Zi /DWINDOWS_LEAN_AND_MEAN" CACHE STRING "Flags used by the compiler during profiling builds." FORCE)
    set(CMAKE_EXE_LINKER_FLAGS_PROFILING "${CMAKE_EXE_LINKER_FLAGS_RELEASE}" CACHE STRING "Linker flags during profiling builds." FORCE)
    set(CMAKE_SHARED_LINKER_FLAGS_PROFILING "${CMAKE_SHARED_LINKER_FLAGS_RELEASE}" CACHE STRING "Linker flags during profiling builds." FORCE)
    set(CMAKE_MODULE_LINKER_FLAGS_PROFILING "${CMAKE_MODULE_LINKER_FLAGS_RELEASE}" CACHE STRING "Linker flags during profiling builds." FORCE)
    mark_as_advanced(CMAKE_C_FLAGS_PROFILING CMAKE_CXX_FLAGS_PROFILING CMAKE_EXE_LINKER_FLAGS_PROFILING CMAKE_SHARED_LINKER_FLAGS_PROFILING CMAKE_MODULE_LINKER_FLAGS_PROFILING)
  else()
    set(CMAKE_C_FLAGS_DEBUG            "${CMAKE_C_FLAGS_DEBUG} -std=c11 -fno-inline -Wall -DEIGEN_INITIALIZE_MATRICES_BY_NAN" CACHE STRING "Flags used by the compiler during debug builds." FORCE)
    set(CMAKE_CXX_FLAGS_DEBUG          "${CMAKE_CXX_FLAGS_DEBUG} -std=c++11 -fno-inline -Wall -DEIGEN_INITIALIZE_MATRICES_BY_NAN" CACHE STRING "Flags used by the compiler during debug builds." FORCE)
    set(CMAKE_C_FLAGS_RELWITHDEBINFO   "-std=c11 -g -O3 -Wall -DNDEBUG" CACHE STRING "Flags used by the compiler during relwithdebinfo builds." FORCE)
    set(CMAKE_CXX_FLAGS_RELWITHDEBINFO "-std=c++11 -g -O3 -Wall -DNDEBUG" CACHE STRING "Flags used by the compiler during relwithdebinfo builds." FORCE)
    set(CMAKE_C_FLAGS_RELEASE          "-std=c11 -O3 -Wall -DNDEBUG -Wall" CACHE STRING "Flags used by the compiler during release builds." FORCE)
    set(CMAKE_CXX_FLAGS_RELEASE        "-std=c++11 -O3 -Wall -DNDEBUG -Wall" CACHE STRING "Flags used by the compiler during release builds." FORCE)
    set(CMAKE_C_FLAGS_TIMING           "${CMAKE_C_FLAGS_RELEASE} -DENABLE_TIMING" CACHE STRING "Flags used by the compiler during timing builds." FORCE)
    set(CMAKE_CXX_FLAGS_TIMING         "${CMAKE_CXX_FLAGS_RELEASE} -DENABLE_TIMING" CACHE STRING "Flags used by the compiler during timing builds." FORCE)
    set(CMAKE_EXE_LINKER_FLAGS_TIMING  "${CMAKE_EXE_LINKER_FLAGS_RELEASE}" CACHE STRING "Linker flags during timing builds." FORCE)
    set(CMAKE_SHARED_LINKER_FLAGS_TIMING  "${CMAKE_EXE_LINKER_FLAGS_RELEASE}" CACHE STRING "Linker flags during timing builds." FORCE)
    mark_as_advanced(CMAKE_C_FLAGS_TIMING CMAKE_CXX_FLAGS_TIMING CMAKE_EXE_LINKER_FLAGS_TIMING CMAKE_SHARED_LINKER_FLAGS_TIMING)
    set(CMAKE_C_FLAGS_PROFILING        "-std=c11 -g -O3 -Wall -DNDEBUG" CACHE STRING "Flags used by the compiler during profiling builds." FORCE)
    set(CMAKE_CXX_FLAGS_PROFILING      "-std=c++11 -g -O3 -Wall -DNDEBUG" CACHE STRING "Flags used by the compiler during profiling builds." FORCE)
    set(CMAKE_EXE_LINKER_FLAGS_PROFILING "${CMAKE_EXE_LINKER_FLAGS_RELEASE}" CACHE STRING "Linker flags during profiling builds." FORCE)
    set(CMAKE_SHARED_LINKER_FLAGS_PROFILING "${CMAKE__LINKER_FLAGS_RELEASE}" CACHE STRING "Linker flags during profiling builds." FORCE)
    mark_as_advanced(CMAKE_C_FLAGS_PROFILING CMAKE_CXX_FLAGS_PROFILING CMAKE_EXE_LINKER_FLAGS_PROFILING CMAKE_SHARED_LINKER_FLAGS_PROFILING)
  endif()
  # Make CMAKE_BUILD_TYPE=None flags default to the CMAKE_BUILD_TYPE=RelWithDebInfo ones:
  set(CMAKE_C_FLAGS   "${CMAKE_C_FLAGS_RELWITHDEBINFO}" CACHE STRING "Flags used by the compiler during none builds." FORCE)
  set(CMAKE_CXX_FLAGS "${CMAKE_CXX_FLAGS_RELWITHDEBINFO}" CACHE STRING "Flags used by the compiler during none builds." FORCE)
>>>>>>> cabd2cd3
endif()

set(GTSAM_CMAKE_SHARED_LINKER_FLAGS_TIMING  "${CMAKE_SHARED_LINKER_FLAGS_RELEASE}" CACHE STRING "Linker flags during timing builds.")
set(GTSAM_CMAKE_MODULE_LINKER_FLAGS_TIMING  "${CMAKE_MODULE_LINKER_FLAGS_RELEASE}" CACHE STRING "Linker flags during timing builds.")
set(GTSAM_CMAKE_EXE_LINKER_FLAGS_TIMING     "${CMAKE_EXE_LINKER_FLAGS_RELEASE}" CACHE STRING "Linker flags during timing builds.")

set(GTSAM_CMAKE_SHARED_LINKER_FLAGS_PROFILING "${CMAKE_SHARED_LINKER_FLAGS_RELEASE}" CACHE STRING "Linker flags during profiling builds.")
set(GTSAM_CMAKE_MODULE_LINKER_FLAGS_PROFILING "${CMAKE_MODULE_LINKER_FLAGS_RELEASE}" CACHE STRING "Linker flags during profiling builds.")
set(GTSAM_CMAKE_EXE_LINKER_FLAGS_PROFILING    "${CMAKE_EXE_LINKER_FLAGS_RELEASE}" CACHE STRING "Linker flags during profiling builds.")

mark_as_advanced(GTSAM_CMAKE_C_FLAGS_TIMING GTSAM_CMAKE_CXX_FLAGS_TIMING GTSAM_CMAKE_EXE_LINKER_FLAGS_TIMING 
                 GTSAM_CMAKE_SHARED_LINKER_FLAGS_TIMING GTSAM_CMAKE_MODULE_LINKER_FLAGS_TIMING
                 GTSAM_CMAKE_C_FLAGS_PROFILING GTSAM_CMAKE_CXX_FLAGS_PROFILING GTSAM_CMAKE_EXE_LINKER_FLAGS_PROFILING 
                 GTSAM_CMAKE_SHARED_LINKER_FLAGS_PROFILING GTSAM_CMAKE_MODULE_LINKER_FLAGS_PROFILING)

# Apply the gtsam specific build flags as normal variables. This makes it so that they only
# apply to the gtsam part of the build if gtsam is built as a subproject
set(CMAKE_C_FLAGS_DEBUG ${GTSAM_CMAKE_C_FLAGS_DEBUG})
set(CMAKE_CXX_FLAGS_DEBUG ${GTSAM_CMAKE_CXX_FLAGS_DEBUG})
set(CMAKE_C_FLAGS_RELWITHDEBINFO ${GTSAM_CMAKE_C_FLAGS_RELWITHDEBINFO})
set(CMAKE_CXX_FLAGS_RELWITHDEBINFO ${GTSAM_CMAKE_CXX_FLAGS_RELWITHDEBINFO})
set(CMAKE_C_FLAGS_RELEASE ${GTSAM_CMAKE_C_FLAGS_RELEASE})
set(CMAKE_CXX_FLAGS_RELEASE ${GTSAM_CMAKE_CXX_FLAGS_RELEASE})
set(CMAKE_C_FLAGS_PROFILING ${GTSAM_CMAKE_C_FLAGS_PROFILING})
set(CMAKE_CXX_FLAGS_PROFILING ${GTSAM_CMAKE_CXX_FLAGS_PROFILING})
set(CMAKE_C_FLAGS_TIMING ${GTSAM_CMAKE_C_FLAGS_TIMING})
set(CMAKE_CXX_FLAGS_TIMING ${GTSAM_CMAKE_CXX_FLAGS_TIMING})

set(CMAKE_SHARED_LINKER_FLAGS_TIMING ${GTSAM_CMAKE_SHARED_LINKER_FLAGS_TIMING})
set(CMAKE_MODULE_LINKER_FLAGS_TIMING ${GTSAM_CMAKE_MODULE_LINKER_FLAGS_TIMING})
set(CMAKE_EXE_LINKER_FLAGS_TIMING ${GTSAM_CMAKE_EXE_LINKER_FLAGS_TIMING})

set(CMAKE_SHARED_LINKER_FLAGS_PROFILING ${GTSAM_CMAKE_SHARED_LINKER_FLAGS_PROFILING})
set(CMAKE_MODULE_LINKER_FLAGS_PROFILING ${GTSAM_CMAKE_MODULE_LINKER_FLAGS_PROFILING})
set(CMAKE_EXE_LINKER_FLAGS_PROFILING ${GTSAM_CMAKE_EXE_LINKER_FLAGS_PROFILING})

# Clang uses a template depth that is less than standard and is too small
if(${CMAKE_CXX_COMPILER_ID} STREQUAL "Clang")
    # Apple Clang before 5.0 does not support -ftemplate-depth.
    if(NOT (APPLE AND "${CMAKE_CXX_COMPILER_VERSION}" VERSION_LESS "5.0"))
        set(CMAKE_CXX_FLAGS "${CMAKE_CXX_FLAGS} -ftemplate-depth=1024")
    endif()
endif()

# Set up build type library postfixes
if(GTSAM_BUILD_TYPE_POSTFIXES)
  foreach(build_type Debug Timing Profiling RelWithDebInfo MinSizeRel)
    string(TOUPPER "${build_type}" build_type_toupper)
    set(CMAKE_${build_type_toupper}_POSTFIX ${build_type})
  endforeach()
endif()

# Make common binary output directory when on Windows
if(WIN32)
  set(RUNTIME_OUTPUT_PATH "${CMAKE_BINARY_DIR}/bin")
  set(EXECUTABLE_OUTPUT_PATH "${CMAKE_BINARY_DIR}/bin")
  set(LIBRARY_OUTPUT_PATH "${CMAKE_BINARY_DIR}/lib")
endif()

# Set up build type list for cmake-gui
if(NOT "${CMAKE_BUILD_TYPE}" STREQUAL "")
  if(${CMAKE_MAJOR_VERSION}.${CMAKE_MINOR_VERSION} VERSION_GREATER 2.8 OR ${CMAKE_MAJOR_VERSION}.${CMAKE_MINOR_VERSION} VERSION_EQUAL 2.8)
    set_property(CACHE CMAKE_BUILD_TYPE PROPERTY STRINGS None Debug Release Timing Profiling RelWithDebInfo MinSizeRel)
  endif()
endif()

# Set up build types for MSVC and XCode
set(GTSAM_CMAKE_CONFIGURATION_TYPES Debug Release Timing Profiling RelWithDebInfo MinSizeRel
      CACHE STRING "Build types available to MSVC and XCode")
mark_as_advanced(FORCE GTSAM_CMAKE_CONFIGURATION_TYPES)
set(CMAKE_CONFIGURATION_TYPES ${GTSAM_CMAKE_CONFIGURATION_TYPES})

# Check build types
string(TOLOWER "${CMAKE_BUILD_TYPE}" cmake_build_type_tolower)
if(    NOT cmake_build_type_tolower STREQUAL ""
   AND NOT cmake_build_type_tolower STREQUAL "none"
   AND NOT cmake_build_type_tolower STREQUAL "debug"
   AND NOT cmake_build_type_tolower STREQUAL "release"
   AND NOT cmake_build_type_tolower STREQUAL "timing"
   AND NOT cmake_build_type_tolower STREQUAL "profiling"
   AND NOT cmake_build_type_tolower STREQUAL "relwithdebinfo"
   AND NOT cmake_build_type_tolower STREQUAL "minsizerel")
  message(FATAL_ERROR "Unknown build type \"${CMAKE_BUILD_TYPE}\". Allowed values are None, Debug, Release, Timing, Profiling, RelWithDebInfo, MinSizeRel (case-insensitive).")
endif()

<<<<<<< HEAD
=======
# Mark that first pass is done
set(FIRST_PASS_DONE TRUE CACHE INTERNAL "Internally used to mark whether cmake has been run multiple times")
mark_as_advanced(FIRST_PASS_DONE)

>>>>>>> cabd2cd3
# Enable Visual Studio solution folders
set_property(GLOBAL PROPERTY USE_FOLDERS On)

# Function for automatically assigning source folders
function(gtsam_assign_source_folders)
  set(FILES ${ARGV})
  foreach(file ${FILES})
    file(RELATIVE_PATH relative_file "${CMAKE_CURRENT_SOURCE_DIR}" "${file}")
    get_filename_component(relative_path "${relative_file}" PATH)
    file(TO_NATIVE_PATH "${relative_path}" relative_path)
    source_group("${relative_path}" FILES "${file}")
  endforeach()
endfunction()

# Find and assign all source and header files
function(gtsam_assign_all_source_folders)
  file(GLOB_RECURSE all_c_srcs "*.c")
  file(GLOB_RECURSE all_cpp_srcs "*.cpp")
  file(GLOB_RECURSE all_headers "*.h")
  gtsam_assign_source_folders("${all_c_srcs};${all_cpp_srcs};${all_headers}")
endfunction()
<|MERGE_RESOLUTION|>--- conflicted
+++ resolved
@@ -12,10 +12,11 @@
 # Add option for using build type postfixes to allow installing multiple build modes
 option(GTSAM_BUILD_TYPE_POSTFIXES        "Enable/Disable appending the build type to the name of compiled libraries" ON)
 
-<<<<<<< HEAD
 # Set custom compilation flags.
 # NOTE: We set all the CACHE variables with a GTSAM prefix, and then set a normal local variable below
 # so that we don't "pollute" the global variable namespace in the cmake cache.
+  # Set all CMAKE_BUILD_TYPE flags:
+  # (see https://cmake.org/Wiki/CMake_Useful_Variables#Compilers_and_Tools)
 if(MSVC)
     set(GTSAM_CMAKE_C_FLAGS_DEBUG            "/D_DEBUG /MDd /Zi /Ob0 /Od /RTC1 /W3 /GR /EHsc /MP /DWINDOWS_LEAN_AND_MEAN /DEIGEN_INITIALIZE_MATRICES_BY_NAN" CACHE STRING "Flags used by the compiler during debug builds.")
     set(GTSAM_CMAKE_CXX_FLAGS_DEBUG          "/D_DEBUG /MDd /Zi /Ob0 /Od /RTC1 /W3 /GR /EHsc /MP /DWINDOWS_LEAN_AND_MEAN /DEIGEN_INITIALIZE_MATRICES_BY_NAN" CACHE STRING "Flags used by the compiler during debug builds.")
@@ -38,52 +39,6 @@
     set(GTSAM_CMAKE_CXX_FLAGS_PROFILING      "${GTSAM_CMAKE_CXX_FLAGS_RELEASE}" CACHE STRING "Flags used by the compiler during profiling builds.")
     set(GTSAM_CMAKE_C_FLAGS_TIMING           "${GTSAM_CMAKE_C_FLAGS_RELEASE} -DENABLE_TIMING" CACHE STRING "Flags used by the compiler during timing builds.")
     set(GTSAM_CMAKE_CXX_FLAGS_TIMING         "${GTSAM_CMAKE_CXX_FLAGS_RELEASE} -DENABLE_TIMING" CACHE STRING "Flags used by the compiler during timing builds.")
-=======
-# Add debugging flags but only on the first pass
-if(NOT FIRST_PASS_DONE)
-  # Set all CMAKE_BUILD_TYPE flags:
-  # (see https://cmake.org/Wiki/CMake_Useful_Variables#Compilers_and_Tools)
-  if(MSVC)
-    set(CMAKE_C_FLAGS_DEBUG            "/D_DEBUG /MDd /Zi /Ob0 /Od /RTC1 /W3 /GR /EHsc /MP /DWINDOWS_LEAN_AND_MEAN /DEIGEN_INITIALIZE_MATRICES_BY_NAN" CACHE STRING "Flags used by the compiler during debug builds." FORCE)
-    set(CMAKE_CXX_FLAGS_DEBUG          "/D_DEBUG /MDd /Zi /Ob0 /Od /RTC1 /W3 /GR /EHsc /MP /DWINDOWS_LEAN_AND_MEAN /DEIGEN_INITIALIZE_MATRICES_BY_NAN" CACHE STRING "Flags used by the compiler during debug builds." FORCE)
-    set(CMAKE_C_FLAGS_RELWITHDEBINFO   "/MD /O2 /DNDEBUG /W3 /GR /EHsc /MP /Zi /d2Zi+ /DWINDOWS_LEAN_AND_MEAN" CACHE STRING "Flags used by the compiler during relwithdebinfo builds." FORCE)
-    set(CMAKE_CXX_FLAGS_RELWITHDEBINFO "/MD /O2 /DNDEBUG /W3 /GR /EHsc /MP /Zi /d2Zi+ /DWINDOWS_LEAN_AND_MEAN" CACHE STRING "Flags used by the compiler during relwithdebinfo builds." FORCE)
-    set(CMAKE_C_FLAGS_RELEASE          "/MD /O2 /DNDEBUG /W3 /GR /EHsc /MP /DWINDOWS_LEAN_AND_MEAN" CACHE STRING "Flags used by the compiler during release builds." FORCE)
-    set(CMAKE_CXX_FLAGS_RELEASE        "/MD /O2 /DNDEBUG /W3 /GR /EHsc /MP /DWINDOWS_LEAN_AND_MEAN" CACHE STRING "Flags used by the compiler during release builds." FORCE)
-    set(CMAKE_C_FLAGS_TIMING           "${CMAKE_C_FLAGS_RELEASE} /DENABLE_TIMING" CACHE STRING "Flags used by the compiler during timing builds." FORCE)
-    set(CMAKE_CXX_FLAGS_TIMING         "${CMAKE_CXX_FLAGS_RELEASE} /DENABLE_TIMING" CACHE STRING "Flags used by the compiler during timing builds." FORCE)
-    set(CMAKE_EXE_LINKER_FLAGS_TIMING  "${CMAKE_EXE_LINKER_FLAGS_RELEASE}" CACHE STRING "Linker flags during timing builds." FORCE)
-    set(CMAKE_SHARED_LINKER_FLAGS_TIMING  "${CMAKE_SHARED_LINKER_FLAGS_RELEASE}" CACHE STRING "Linker flags during timing builds." FORCE)
-    set(CMAKE_MODULE_LINKER_FLAGS_TIMING  "${CMAKE_MODULE_LINKER_FLAGS_RELEASE}" CACHE STRING "Linker flags during timing builds." FORCE)
-    mark_as_advanced(CMAKE_C_FLAGS_TIMING CMAKE_CXX_FLAGS_TIMING CMAKE_EXE_LINKER_FLAGS_TIMING CMAKE_SHARED_LINKER_FLAGS_TIMING CMAKE_MODULE_LINKER_FLAGS_TIMING)
-    set(CMAKE_C_FLAGS_PROFILING        "/MD /O2 /DNDEBUG /W3 /GR /EHsc /MP /Zi /DWINDOWS_LEAN_AND_MEAN" CACHE STRING "Flags used by the compiler during profiling builds." FORCE)
-    set(CMAKE_CXX_FLAGS_PROFILING      "/MD /O2 /DNDEBUG /W3 /GR /EHsc /MP /Zi /DWINDOWS_LEAN_AND_MEAN" CACHE STRING "Flags used by the compiler during profiling builds." FORCE)
-    set(CMAKE_EXE_LINKER_FLAGS_PROFILING "${CMAKE_EXE_LINKER_FLAGS_RELEASE}" CACHE STRING "Linker flags during profiling builds." FORCE)
-    set(CMAKE_SHARED_LINKER_FLAGS_PROFILING "${CMAKE_SHARED_LINKER_FLAGS_RELEASE}" CACHE STRING "Linker flags during profiling builds." FORCE)
-    set(CMAKE_MODULE_LINKER_FLAGS_PROFILING "${CMAKE_MODULE_LINKER_FLAGS_RELEASE}" CACHE STRING "Linker flags during profiling builds." FORCE)
-    mark_as_advanced(CMAKE_C_FLAGS_PROFILING CMAKE_CXX_FLAGS_PROFILING CMAKE_EXE_LINKER_FLAGS_PROFILING CMAKE_SHARED_LINKER_FLAGS_PROFILING CMAKE_MODULE_LINKER_FLAGS_PROFILING)
-  else()
-    set(CMAKE_C_FLAGS_DEBUG            "${CMAKE_C_FLAGS_DEBUG} -std=c11 -fno-inline -Wall -DEIGEN_INITIALIZE_MATRICES_BY_NAN" CACHE STRING "Flags used by the compiler during debug builds." FORCE)
-    set(CMAKE_CXX_FLAGS_DEBUG          "${CMAKE_CXX_FLAGS_DEBUG} -std=c++11 -fno-inline -Wall -DEIGEN_INITIALIZE_MATRICES_BY_NAN" CACHE STRING "Flags used by the compiler during debug builds." FORCE)
-    set(CMAKE_C_FLAGS_RELWITHDEBINFO   "-std=c11 -g -O3 -Wall -DNDEBUG" CACHE STRING "Flags used by the compiler during relwithdebinfo builds." FORCE)
-    set(CMAKE_CXX_FLAGS_RELWITHDEBINFO "-std=c++11 -g -O3 -Wall -DNDEBUG" CACHE STRING "Flags used by the compiler during relwithdebinfo builds." FORCE)
-    set(CMAKE_C_FLAGS_RELEASE          "-std=c11 -O3 -Wall -DNDEBUG -Wall" CACHE STRING "Flags used by the compiler during release builds." FORCE)
-    set(CMAKE_CXX_FLAGS_RELEASE        "-std=c++11 -O3 -Wall -DNDEBUG -Wall" CACHE STRING "Flags used by the compiler during release builds." FORCE)
-    set(CMAKE_C_FLAGS_TIMING           "${CMAKE_C_FLAGS_RELEASE} -DENABLE_TIMING" CACHE STRING "Flags used by the compiler during timing builds." FORCE)
-    set(CMAKE_CXX_FLAGS_TIMING         "${CMAKE_CXX_FLAGS_RELEASE} -DENABLE_TIMING" CACHE STRING "Flags used by the compiler during timing builds." FORCE)
-    set(CMAKE_EXE_LINKER_FLAGS_TIMING  "${CMAKE_EXE_LINKER_FLAGS_RELEASE}" CACHE STRING "Linker flags during timing builds." FORCE)
-    set(CMAKE_SHARED_LINKER_FLAGS_TIMING  "${CMAKE_EXE_LINKER_FLAGS_RELEASE}" CACHE STRING "Linker flags during timing builds." FORCE)
-    mark_as_advanced(CMAKE_C_FLAGS_TIMING CMAKE_CXX_FLAGS_TIMING CMAKE_EXE_LINKER_FLAGS_TIMING CMAKE_SHARED_LINKER_FLAGS_TIMING)
-    set(CMAKE_C_FLAGS_PROFILING        "-std=c11 -g -O3 -Wall -DNDEBUG" CACHE STRING "Flags used by the compiler during profiling builds." FORCE)
-    set(CMAKE_CXX_FLAGS_PROFILING      "-std=c++11 -g -O3 -Wall -DNDEBUG" CACHE STRING "Flags used by the compiler during profiling builds." FORCE)
-    set(CMAKE_EXE_LINKER_FLAGS_PROFILING "${CMAKE_EXE_LINKER_FLAGS_RELEASE}" CACHE STRING "Linker flags during profiling builds." FORCE)
-    set(CMAKE_SHARED_LINKER_FLAGS_PROFILING "${CMAKE__LINKER_FLAGS_RELEASE}" CACHE STRING "Linker flags during profiling builds." FORCE)
-    mark_as_advanced(CMAKE_C_FLAGS_PROFILING CMAKE_CXX_FLAGS_PROFILING CMAKE_EXE_LINKER_FLAGS_PROFILING CMAKE_SHARED_LINKER_FLAGS_PROFILING)
-  endif()
-  # Make CMAKE_BUILD_TYPE=None flags default to the CMAKE_BUILD_TYPE=RelWithDebInfo ones:
-  set(CMAKE_C_FLAGS   "${CMAKE_C_FLAGS_RELWITHDEBINFO}" CACHE STRING "Flags used by the compiler during none builds." FORCE)
-  set(CMAKE_CXX_FLAGS "${CMAKE_CXX_FLAGS_RELWITHDEBINFO}" CACHE STRING "Flags used by the compiler during none builds." FORCE)
->>>>>>> cabd2cd3
 endif()
 
 set(GTSAM_CMAKE_SHARED_LINKER_FLAGS_TIMING  "${CMAKE_SHARED_LINKER_FLAGS_RELEASE}" CACHE STRING "Linker flags during timing builds.")
@@ -111,6 +66,10 @@
 set(CMAKE_CXX_FLAGS_PROFILING ${GTSAM_CMAKE_CXX_FLAGS_PROFILING})
 set(CMAKE_C_FLAGS_TIMING ${GTSAM_CMAKE_C_FLAGS_TIMING})
 set(CMAKE_CXX_FLAGS_TIMING ${GTSAM_CMAKE_CXX_FLAGS_TIMING})
+
+# Make CMAKE_BUILD_TYPE=None flags default to the CMAKE_BUILD_TYPE=RelWithDebInfo ones:
+set(CMAKE_C_FLAGS   ${GTSAM_CMAKE_C_FLAGS_RELWITHDEBINFO})
+set(CMAKE_CXX_FLAGS ${GTSAM_CMAKE_CXX_FLAGS_RELWITHDEBINFO})
 
 set(CMAKE_SHARED_LINKER_FLAGS_TIMING ${GTSAM_CMAKE_SHARED_LINKER_FLAGS_TIMING})
 set(CMAKE_MODULE_LINKER_FLAGS_TIMING ${GTSAM_CMAKE_MODULE_LINKER_FLAGS_TIMING})
@@ -169,13 +128,6 @@
   message(FATAL_ERROR "Unknown build type \"${CMAKE_BUILD_TYPE}\". Allowed values are None, Debug, Release, Timing, Profiling, RelWithDebInfo, MinSizeRel (case-insensitive).")
 endif()
 
-<<<<<<< HEAD
-=======
-# Mark that first pass is done
-set(FIRST_PASS_DONE TRUE CACHE INTERNAL "Internally used to mark whether cmake has been run multiple times")
-mark_as_advanced(FIRST_PASS_DONE)
-
->>>>>>> cabd2cd3
 # Enable Visual Studio solution folders
 set_property(GLOBAL PROPERTY USE_FOLDERS On)
 
