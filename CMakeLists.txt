
project(GTSAM CXX C)
cmake_minimum_required(VERSION 3.0)

# new feature to Cmake Version > 2.8.12
# Mac ONLY. Define Relative Path on Mac OS
if(NOT DEFINED CMAKE_MACOSX_RPATH)
  set(CMAKE_MACOSX_RPATH 0)
endif()

# Set the version number for the library
set (GTSAM_VERSION_MAJOR 4)
set (GTSAM_VERSION_MINOR 0)
set (GTSAM_VERSION_PATCH 0)
math (EXPR GTSAM_VERSION_NUMERIC "10000 * ${GTSAM_VERSION_MAJOR} + 100 * ${GTSAM_VERSION_MINOR} + ${GTSAM_VERSION_PATCH}")
set (GTSAM_VERSION_STRING "${GTSAM_VERSION_MAJOR}.${GTSAM_VERSION_MINOR}.${GTSAM_VERSION_PATCH}")

###############################################################################
# Gather information, perform checks, set defaults

# Set the default install path to home
#set (CMAKE_INSTALL_PREFIX ${HOME} CACHE PATH "Install prefix for library")

set(CMAKE_MODULE_PATH "${CMAKE_MODULE_PATH}" "${CMAKE_CURRENT_SOURCE_DIR}/cmake")
include(GtsamMakeConfigFile)

# Record the root dir for gtsam - needed during external builds, e.g., ROS
set(GTSAM_SOURCE_ROOT_DIR ${CMAKE_CURRENT_SOURCE_DIR})
message(STATUS "GTSAM_SOURCE_ROOT_DIR: [${GTSAM_SOURCE_ROOT_DIR}]")

# Load build type flags and default to Debug mode
include(GtsamBuildTypes)

# Use macros for creating tests/timing scripts
include(GtsamTesting)
include(GtsamPrinting)

# guard against in-source builds
if(${CMAKE_SOURCE_DIR} STREQUAL ${CMAKE_BINARY_DIR})
  message(FATAL_ERROR "In-source builds not allowed. Please make a new directory (called a build directory) and run CMake from there. You may need to remove CMakeCache.txt. ")
endif()

# See whether gtsam_unstable is available (it will be present only if we're using a git checkout)
if(EXISTS "${PROJECT_SOURCE_DIR}/gtsam_unstable" AND IS_DIRECTORY "${PROJECT_SOURCE_DIR}/gtsam_unstable")
    set(GTSAM_UNSTABLE_AVAILABLE 1)
else()
    set(GTSAM_UNSTABLE_AVAILABLE 0)
endif()

# ----------------------------------------------------------------------------
#   Uninstall target, for "make uninstall"
# ----------------------------------------------------------------------------
configure_file(
  "${CMAKE_CURRENT_SOURCE_DIR}/cmake/cmake_uninstall.cmake.in"
  "${CMAKE_CURRENT_BINARY_DIR}/cmake_uninstall.cmake"
  IMMEDIATE @ONLY)

add_custom_target(uninstall
  "${CMAKE_COMMAND}" -P "${CMAKE_CURRENT_BINARY_DIR}/cmake_uninstall.cmake")


###############################################################################
# Set up options

# Configurable Options
if(GTSAM_UNSTABLE_AVAILABLE)
    option(GTSAM_BUILD_UNSTABLE              "Enable/Disable libgtsam_unstable"          ON)
endif()
option(BUILD_SHARED_LIBS                 "Build shared gtsam library, instead of static" ON)
option(GTSAM_USE_QUATERNIONS             "Enable/Disable using an internal Quaternion representation for rotations instead of rotation matrices. If enable, Rot3::EXPMAP is enforced by default." OFF)
option(GTSAM_POSE3_EXPMAP 			 	 "Enable/Disable using Pose3::EXPMAP as the default mode. If disabled, Pose3::FIRST_ORDER will be used." OFF)
option(GTSAM_ROT3_EXPMAP 			 	 "Ignore if GTSAM_USE_QUATERNIONS is OFF (Rot3::EXPMAP by default). Otherwise, enable Rot3::EXPMAP, or if disabled, use Rot3::CAYLEY." OFF)
option(GTSAM_ENABLE_CONSISTENCY_CHECKS   "Enable/Disable expensive consistency checks"       OFF)
option(GTSAM_WITH_TBB                    "Use Intel Threaded Building Blocks (TBB) if available" ON)
option(GTSAM_WITH_EIGEN_MKL              "Eigen will use Intel MKL if available" OFF)
option(GTSAM_WITH_EIGEN_MKL_OPENMP       "Eigen, when using Intel MKL, will also use OpenMP for multithreading if available" OFF)
option(GTSAM_THROW_CHEIRALITY_EXCEPTION "Throw exception when a triangulated point is behind a camera" ON)
option(GTSAM_ALLOW_DEPRECATED_SINCE_V4   "Allow use of methods/functions deprecated in GTSAM 4" ON)
option(GTSAM_TYPEDEF_POINTS_TO_VECTORS   "Typdef Point2 and Point3 to Eigen::Vector equivalents" OFF)
option(GTSAM_SUPPORT_NESTED_DISSECTION   "Support Metis-based nested dissection" ON)
option(GTSAM_TANGENT_PREINTEGRATION      "Use new ImuFactor with integration on tangent space" ON)
if(NOT MSVC AND NOT XCODE_VERSION)
    option(GTSAM_BUILD_WITH_CCACHE           "Use ccache compiler cache" ON)
endif()

# Options relating to MATLAB wrapper
# TODO: Check for matlab mex binary before handling building of binaries
option(GTSAM_INSTALL_MATLAB_TOOLBOX      "Enable/Disable installation of matlab toolbox"  OFF)
<<<<<<< HEAD
option(GTSAM_INSTALL_PYTHON_TOOLBOX      "Enable/Disable installation of Python toolbox"  OFF)

# Check / set dependent variables for MATLAB wrapper
=======
option(GTSAM_INSTALL_CYTHON_TOOLBOX      "Enable/Disable installation of Cython toolbox"  OFF)
option(GTSAM_BUILD_WRAP                  "Enable/Disable building of matlab/cython wrap utility (necessary for matlab/cython interface)" ON)
set(GTSAM_PYTHON_VERSION "Default" CACHE STRING "The version of python to build the cython wrapper for (or Default)")

# Check / set dependent variables for MATLAB wrapper
if((GTSAM_INSTALL_MATLAB_TOOLBOX OR GTSAM_INSTALL_CYTHON_TOOLBOX) AND NOT GTSAM_BUILD_WRAP)
	message(FATAL_ERROR "GTSAM_INSTALL_MATLAB_TOOLBOX or GTSAM_INSTALL_CYTHON_TOOLBOX is enabled, please also enable GTSAM_BUILD_WRAP")
endif()
if((GTSAM_INSTALL_MATLAB_TOOLBOX OR GTSAM_INSTALL_CYTHON_TOOLBOX) AND GTSAM_BUILD_TYPE_POSTFIXES)
    set(CURRENT_POSTFIX ${CMAKE_${CMAKE_BUILD_TYPE}_POSTFIX})
    if(NOT "${CURRENT_POSTFIX}" STREQUAL "")
        message(FATAL_ERROR "Cannot use executable postfixes with the matlab or cython wrappers. Please disable GTSAM_BUILD_TYPE_POSTFIXES")
    endif()
endif()
if(GTSAM_INSTALL_WRAP AND NOT GTSAM_BUILD_WRAP)
	message(FATAL_ERROR "GTSAM_INSTALL_WRAP is enabled, please also enable GTSAM_BUILD_WRAP")
endif()

>>>>>>> 39e08c9a
if(GTSAM_INSTALL_MATLAB_TOOLBOX AND NOT BUILD_SHARED_LIBS)
	message(FATAL_ERROR "GTSAM_INSTALL_MATLAB_TOOLBOX and BUILD_SHARED_LIBS=OFF. The MATLAB wrapper cannot be compiled with a static GTSAM library because mex modules are themselves shared libraries.  If you want a self-contained mex module, enable GTSAM_MEX_BUILD_STATIC_MODULE instead of BUILD_SHARED_LIBS=OFF.")
endif()

if(GTSAM_INSTALL_MATLAB_TOOLBOX AND GTSAM_TYPEDEF_POINTS_TO_VECTORS)
    message(FATAL_ERROR "GTSAM_INSTALL_MATLAB_TOOLBOX and GTSAM_TYPEDEF_POINTS_TO_VECTORS are both enabled. For now, the MATLAB toolbox cannot deal with this yet.  Please turn one of the two options off.")
endif()

if(GTSAM_INSTALL_PYTHON_TOOLBOX AND NOT GTSAM_TYPEDEF_POINTS_TO_VECTORS)
    message(FATAL_ERROR "GTSAM_INSTALL_PYTHON_TOOLBOX requires GTSAM_TYPEDEF_POINTS_TO_VECTORS to be enabled but it is not.")
endif()
# Flags for choosing default packaging tools
set(CPACK_SOURCE_GENERATOR "TGZ" CACHE STRING "CPack Default Source Generator")
set(CPACK_GENERATOR        "TGZ" CACHE STRING "CPack Default Binary Generator")

###############################################################################
# Find boost

# To change the path for boost, you will need to set:
# BOOST_ROOT: path to install prefix for boost
# Boost_NO_SYSTEM_PATHS: set to true to keep the find script from ignoring BOOST_ROOT

if(MSVC)
	# By default, boost only builds static libraries on windows
	set(Boost_USE_STATIC_LIBS ON)  # only find static libs
	# If we ever reset above on windows and, ...
	# If we use Boost shared libs, disable auto linking.
	# Some libraries, at least Boost Program Options, rely on this to export DLL symbols.
	if(NOT Boost_USE_STATIC_LIBS)
		list(APPEND GTSAM_COMPILE_DEFINITIONS_PUBLIC BOOST_ALL_NO_LIB BOOST_ALL_DYN_LINK)
	endif()
	# Virtual memory range for PCH exceeded on VS2015
	if(MSVC_VERSION LESS 1910) # older than VS2017
	  list(APPEND GTSAM_COMPILE_OPTIONS_PRIVATE -Zm295)
	endif()
endif()

# If building DLLs in MSVC, we need to avoid EIGEN_STATIC_ASSERT()
# or explicit instantiation will generate build errors.
# See: https://bitbucket.org/gtborg/gtsam/issues/417/fail-to-build-on-msvc-2017
#
if(MSVC AND BUILD_SHARED_LIBS)
	list(APPEND GTSAM_COMPILE_DEFINITIONS_PUBLIC EIGEN_NO_STATIC_ASSERT)
endif()

# Store these in variables so they are automatically replicated in GTSAMConfig.cmake and such.
set(BOOST_FIND_MINIMUM_VERSION 1.43)
set(BOOST_FIND_MINIMUM_COMPONENTS serialization system filesystem thread program_options date_time timer chrono regex)

find_package(Boost ${BOOST_FIND_MINIMUM_VERSION} COMPONENTS ${BOOST_FIND_MINIMUM_COMPONENTS})

# Required components
if(NOT Boost_SERIALIZATION_LIBRARY OR NOT Boost_SYSTEM_LIBRARY OR NOT Boost_FILESYSTEM_LIBRARY OR
    NOT Boost_THREAD_LIBRARY OR NOT Boost_DATE_TIME_LIBRARY)
  message(FATAL_ERROR "Missing required Boost components >= v1.43, please install/upgrade Boost or configure your search paths.")
endif()

# Allow for not using the timer libraries on boost < 1.48 (GTSAM timing code falls back to old timer library)
option(GTSAM_DISABLE_NEW_TIMERS "Disables using Boost.chrono for timing" OFF)

# JLBC: This was once updated to target-based names (Boost::xxx), but it caused
# problems with Boost versions newer than FindBoost.cmake was prepared to handle,
# so we downgraded this to classic filenames-based variables, and manually adding
# the target_include_directories(xxx ${Boost_INCLUDE_DIR})
set(GTSAM_BOOST_LIBRARIES
  optimized
    ${Boost_SERIALIZATION_LIBRARY_RELEASE}
    ${Boost_SYSTEM_LIBRARY_RELEASE}
    ${Boost_FILESYSTEM_LIBRARY_RELEASE}
    ${Boost_THREAD_LIBRARY_RELEASE}
    ${Boost_DATE_TIME_LIBRARY_RELEASE}
    ${Boost_REGEX_LIBRARY_RELEASE}
  debug
    ${Boost_SERIALIZATION_LIBRARY_DEBUG}
    ${Boost_SYSTEM_LIBRARY_DEBUG}
    ${Boost_FILESYSTEM_LIBRARY_DEBUG}
    ${Boost_THREAD_LIBRARY_DEBUG}
    ${Boost_DATE_TIME_LIBRARY_DEBUG}
    ${Boost_REGEX_LIBRARY_DEBUG}
)
message(STATUS "GTSAM_BOOST_LIBRARIES: ${GTSAM_BOOST_LIBRARIES}")
if (GTSAM_DISABLE_NEW_TIMERS)
    message("WARNING:  GTSAM timing instrumentation manually disabled")
    list(APPEND GTSAM_COMPILE_DEFINITIONS_PUBLIC DGTSAM_DISABLE_NEW_TIMERS)
else()
    if(Boost_TIMER_LIBRARY)
      list(APPEND GTSAM_BOOST_LIBRARIES
        optimized
          ${Boost_TIMER_LIBRARY_RELEASE}
          ${Boost_CHRONO_LIBRARY_RELEASE}
        debug
          ${Boost_TIMER_LIBRARY_DEBUG}
          ${Boost_CHRONO_LIBRARY_DEBUG}
        )
    else()
      list(APPEND GTSAM_BOOST_LIBRARIES rt) # When using the header-only boost timer library, need -lrt
      message("WARNING:  GTSAM timing instrumentation will use the older, less accurate, Boost timer library because boost older than 1.48 was found.")
    endif()
endif()


if(NOT (${Boost_VERSION} LESS 105600))
	message("Ignoring Boost restriction on optional lvalue assignment from rvalues")
	list(APPEND GTSAM_COMPILE_DEFINITIONS_PUBLIC BOOST_OPTIONAL_ALLOW_BINDING_TO_RVALUES BOOST_OPTIONAL_CONFIG_ALLOW_BINDING_TO_RVALUES)
endif()

###############################################################################
# Find TBB
find_package(TBB 4.4 COMPONENTS tbb tbbmalloc)

# Set up variables if we're using TBB
if(TBB_FOUND AND GTSAM_WITH_TBB)
	set(GTSAM_USE_TBB 1)  # This will go into config.h
  # all definitions and link requisites will go via imported targets:
  # tbb & tbbmalloc
  list(APPEND GTSAM_ADDITIONAL_LIBRARIES tbb tbbmalloc)
else()
	set(GTSAM_USE_TBB 0)  # This will go into config.h
endif()

###############################################################################
# Prohibit Timing build mode in combination with TBB
if(GTSAM_USE_TBB AND (CMAKE_BUILD_TYPE  STREQUAL "Timing"))
      message(FATAL_ERROR "Timing build mode cannot be used together with TBB. Use a sampling profiler such as Instruments or Intel VTune Amplifier instead.")
endif()


###############################################################################
# Find Google perftools
find_package(GooglePerfTools)

###############################################################################
# Support ccache, if installed
if(NOT MSVC AND NOT XCODE_VERSION)
	find_program(CCACHE_FOUND ccache)
	if(CCACHE_FOUND)
		if(GTSAM_BUILD_WITH_CCACHE)
			set_property(GLOBAL PROPERTY RULE_LAUNCH_COMPILE ccache)
			set_property(GLOBAL PROPERTY RULE_LAUNCH_LINK ccache)
		else()
			set_property(GLOBAL PROPERTY RULE_LAUNCH_COMPILE "")
			set_property(GLOBAL PROPERTY RULE_LAUNCH_LINK "")
		endif()
	endif(CCACHE_FOUND)
endif()

###############################################################################
# Find MKL
find_package(MKL)

if(MKL_FOUND AND GTSAM_WITH_EIGEN_MKL)
    set(GTSAM_USE_EIGEN_MKL 1) # This will go into config.h
    set(EIGEN_USE_MKL_ALL 1) # This will go into config.h - it makes Eigen use MKL
    list(APPEND GTSAM_ADDITIONAL_LIBRARIES ${MKL_LIBRARIES})

    # --no-as-needed is required with gcc according to the MKL link advisor
    if(CMAKE_CXX_COMPILER_ID STREQUAL "GNU")
        set(CMAKE_EXE_LINKER_FLAGS "${CMAKE_EXE_LINKER_FLAGS} -Wl,--no-as-needed")
    endif()
else()
    set(GTSAM_USE_EIGEN_MKL 0)
    set(EIGEN_USE_MKL_ALL 0)
endif()

###############################################################################
# Find OpenMP (if we're also using MKL)
find_package(OpenMP)  # do this here to generate correct message if disabled

if(GTSAM_WITH_EIGEN_MKL AND GTSAM_WITH_EIGEN_MKL_OPENMP AND GTSAM_USE_EIGEN_MKL)
    if(OPENMP_FOUND AND GTSAM_USE_EIGEN_MKL AND GTSAM_WITH_EIGEN_MKL_OPENMP)
        set(GTSAM_USE_EIGEN_MKL_OPENMP 1) # This will go into config.h
        set(CMAKE_CXX_FLAGS "${CMAKE_CXX_FLAGS} ${OpenMP_CXX_FLAGS}")
    endif()
endif()


###############################################################################
# Option for using system Eigen or GTSAM-bundled Eigen
### These patches only affect usage of MKL. If you want to enable MKL, you *must*
### use our patched version of Eigen
### See:  http://eigen.tuxfamily.org/bz/show_bug.cgi?id=704 (Householder QR MKL selection)
###       http://eigen.tuxfamily.org/bz/show_bug.cgi?id=705 (Fix MKL LLT return code)
option(GTSAM_USE_SYSTEM_EIGEN "Find and use system-installed Eigen. If 'off', use the one bundled with GTSAM" OFF)

# Switch for using system Eigen or GTSAM-bundled Eigen
if(GTSAM_USE_SYSTEM_EIGEN)
	find_package(Eigen3 REQUIRED)

	# Use generic Eigen include paths e.g. <Eigen/Core>
	set(GTSAM_EIGEN_INCLUDE_FOR_INSTALL "${EIGEN3_INCLUDE_DIR}")

	# check if MKL is also enabled - can have one or the other, but not both!
	# Note: Eigen >= v3.2.5 includes our patches
	if(EIGEN_USE_MKL_ALL AND (EIGEN3_VERSION VERSION_LESS 3.2.5))
	  message(FATAL_ERROR "MKL requires at least Eigen 3.2.5, and your system appears to have an older version. Disable GTSAM_USE_SYSTEM_EIGEN to use GTSAM's copy of Eigen, or disable GTSAM_WITH_EIGEN_MKL")
	endif()

	# Check for Eigen version which doesn't work with MKL
	# See http://eigen.tuxfamily.org/bz/show_bug.cgi?id=1527 for details.
	if(EIGEN_USE_MKL_ALL AND (EIGEN3_VERSION VERSION_EQUAL 3.3.4))
		message(FATAL_ERROR "MKL does not work with Eigen 3.3.4 because of a bug in Eigen. See http://eigen.tuxfamily.org/bz/show_bug.cgi?id=1527. Disable GTSAM_USE_SYSTEM_EIGEN to use GTSAM's copy of Eigen, disable GTSAM_WITH_EIGEN_MKL, or upgrade/patch your installation of Eigen.")
	endif()

	# The actual include directory (for BUILD cmake target interface):
	set(GTSAM_EIGEN_INCLUDE_FOR_BUILD "${EIGEN3_INCLUDE_DIR}")
else()
	# Use bundled Eigen include path.
	# Clear any variables set by FindEigen3
	if(EIGEN3_INCLUDE_DIR)
		set(EIGEN3_INCLUDE_DIR NOTFOUND CACHE STRING "" FORCE)
	endif()

	# set full path to be used by external projects
	# this will be added to GTSAM_INCLUDE_DIR by gtsam_extra.cmake.in
	set(GTSAM_EIGEN_INCLUDE_FOR_INSTALL "include/gtsam/3rdparty/Eigen/")

	# The actual include directory (for BUILD cmake target interface):
	set(GTSAM_EIGEN_INCLUDE_FOR_BUILD "${CMAKE_SOURCE_DIR}/gtsam/3rdparty/Eigen/")
endif()

# Detect Eigen version:
set(EIGEN_VER_H "${GTSAM_EIGEN_INCLUDE_FOR_BUILD}/Eigen/src/Core/util/Macros.h")
if (EXISTS ${EIGEN_VER_H})
	file(READ "${EIGEN_VER_H}" STR_EIGEN_VERSION)

	# Extract the Eigen version from the Macros.h file, lines "#define EIGEN_WORLD_VERSION  XX", etc...

	string(REGEX MATCH "EIGEN_WORLD_VERSION[ ]+[0-9]+" GTSAM_EIGEN_VERSION_WORLD "${STR_EIGEN_VERSION}")
	string(REGEX MATCH "[0-9]+" GTSAM_EIGEN_VERSION_WORLD "${GTSAM_EIGEN_VERSION_WORLD}")

	string(REGEX MATCH "EIGEN_MAJOR_VERSION[ ]+[0-9]+" GTSAM_EIGEN_VERSION_MAJOR "${STR_EIGEN_VERSION}")
	string(REGEX MATCH "[0-9]+" GTSAM_EIGEN_VERSION_MAJOR "${GTSAM_EIGEN_VERSION_MAJOR}")

	string(REGEX MATCH "EIGEN_MINOR_VERSION[ ]+[0-9]+" GTSAM_EIGEN_VERSION_MINOR "${STR_EIGEN_VERSION}")
	string(REGEX MATCH "[0-9]+" GTSAM_EIGEN_VERSION_MINOR "${GTSAM_EIGEN_VERSION_MINOR}")

	set(GTSAM_EIGEN_VERSION "${GTSAM_EIGEN_VERSION_WORLD}.${GTSAM_EIGEN_VERSION_MAJOR}.${GTSAM_EIGEN_VERSION_MINOR}")

	message(STATUS "Found Eigen version: ${GTSAM_EIGEN_VERSION}")
else()
	message(WARNING "Cannot determine Eigen version, missing file: `${EIGEN_VER_H}`")
endif ()

if (MSVC)
	if (BUILD_SHARED_LIBS)
		# mute eigen static assert to avoid errors in shared lib
		list(APPEND GTSAM_COMPILE_DEFINITIONS_PUBLIC DEIGEN_NO_STATIC_ASSERT)
	endif()
	list(APPEND GTSAM_COMPILE_OPTIONS_PRIVATE "/wd4244") # Disable loss of precision which is thrown all over our Eigen
endif()

###############################################################################
# Global compile options

# Build list of possible allocators
set(possible_allocators "")
if(GTSAM_USE_TBB)
	list(APPEND possible_allocators TBB)
	set(preferred_allocator TBB)
else()
	list(APPEND possible_allocators BoostPool STL)
	set(preferred_allocator STL)
endif()
if(GOOGLE_PERFTOOLS_FOUND)
	list(APPEND possible_allocators tcmalloc)
endif()

# Check if current allocator choice is valid and set cache option
list(FIND possible_allocators "${GTSAM_DEFAULT_ALLOCATOR}" allocator_valid)
if(allocator_valid EQUAL -1)
	set(GTSAM_DEFAULT_ALLOCATOR ${preferred_allocator} CACHE STRING "Default allocator" FORCE)
else()
	set(GTSAM_DEFAULT_ALLOCATOR ${preferred_allocator} CACHE STRING "Default allocator")
endif()
set_property(CACHE GTSAM_DEFAULT_ALLOCATOR PROPERTY STRINGS ${possible_allocators})
mark_as_advanced(GTSAM_DEFAULT_ALLOCATOR)

# Define compile flags depending on allocator
if("${GTSAM_DEFAULT_ALLOCATOR}" STREQUAL "BoostPool")
	set(GTSAM_ALLOCATOR_BOOSTPOOL 1)
elseif("${GTSAM_DEFAULT_ALLOCATOR}" STREQUAL "STL")
	set(GTSAM_ALLOCATOR_STL 1)
elseif("${GTSAM_DEFAULT_ALLOCATOR}" STREQUAL "TBB")
	set(GTSAM_ALLOCATOR_TBB 1)
elseif("${GTSAM_DEFAULT_ALLOCATOR}" STREQUAL "tcmalloc")
	set(GTSAM_ALLOCATOR_STL 1) # tcmalloc replaces malloc, so to use it we use the STL allocator
	list(APPEND GTSAM_ADDITIONAL_LIBRARIES "tcmalloc")
endif()

if(MSVC)
	list(APPEND GTSAM_COMPILE_DEFINITIONS_PRIVATE _CRT_SECURE_NO_WARNINGS _SCL_SECURE_NO_WARNINGS)
	list(APPEND GTSAM_COMPILE_OPTIONS_PRIVATE /wd4251 /wd4275 /wd4251 /wd4661 /wd4344 /wd4503) # Disable non-DLL-exported base class and other warnings
	list(APPEND GTSAM_COMPILE_OPTIONS_PRIVATE /bigobj) # Allow large object files for template-based code
endif()

# GCC 4.8+ complains about local typedefs which we use for shared_ptr etc.
if(CMAKE_CXX_COMPILER_ID STREQUAL "GNU")
  if (NOT CMAKE_CXX_COMPILER_VERSION VERSION_LESS 4.8)
    list(APPEND GTSAM_COMPILE_OPTIONS_PRIVATE -Wno-unused-local-typedefs)
  endif()
endif()

# As of XCode 7, clang also complains about this
if(CMAKE_CXX_COMPILER_ID STREQUAL "Clang")
  if (NOT CMAKE_CXX_COMPILER_VERSION VERSION_LESS 7.0)
    list(APPEND GTSAM_COMPILE_OPTIONS_PRIVATE -Wno-unused-local-typedefs)
  endif()
endif()

if(GTSAM_ENABLE_CONSISTENCY_CHECKS)
  # This should be made PUBLIC if GTSAM_EXTRA_CONSISTENCY_CHECKS is someday used in a public .h
  list(APPEND GTSAM_COMPILE_DEFINITIONS_PRIVATE GTSAM_EXTRA_CONSISTENCY_CHECKS)
endif()

###############################################################################
# Add components

# Build CppUnitLite
add_subdirectory(CppUnitLite)

add_subdirectory(wrap)

# Build GTSAM library
add_subdirectory(gtsam)

# Build Tests
add_subdirectory(tests)

# Build examples
add_subdirectory(examples)

# Build timing
add_subdirectory(timing)

# Build gtsam_unstable
if (GTSAM_BUILD_UNSTABLE)
    add_subdirectory(gtsam_unstable)
endif(GTSAM_BUILD_UNSTABLE)

# Matlab toolbox
if (GTSAM_INSTALL_MATLAB_TOOLBOX)
	add_subdirectory(matlab)
endif()

<<<<<<< HEAD
# Python wrap
if (GTSAM_INSTALL_PYTHON_TOOLBOX)
  set(GTSAM_INSTALL_PYTHON_TOOLBOX 1)
=======
# Cython wrap
if (GTSAM_INSTALL_CYTHON_TOOLBOX)
  set(GTSAM_INSTALL_CYTHON_TOOLBOX 1)
>>>>>>> 39e08c9a
  # Set up cache options
  set(GTSAM_PYTHON_INSTALL_PATH "" CACHE PATH "Python toolbox destination, blank defaults to CMAKE_INSTALL_PREFIX/python")
  if(NOT GTSAM_PYTHON_INSTALL_PATH)
    set(GTSAM_PYTHON_INSTALL_PATH "${CMAKE_INSTALL_PREFIX}/python")
  endif()
else()
  set(GTSAM_INSTALL_PYTHON_TOOLBOX 0) # This will go into config.h
endif()


# Install config and export files
GtsamMakeConfigFile(GTSAM "${CMAKE_CURRENT_SOURCE_DIR}/gtsam_extra.cmake.in")
export(TARGETS ${GTSAM_EXPORTED_TARGETS} FILE GTSAM-exports.cmake)


# Check for doxygen availability - optional dependency
find_package(Doxygen)

# Doxygen documentation - enabling options in subfolder
if (DOXYGEN_FOUND)
    add_subdirectory(doc)
endif()

# CMake Tools
add_subdirectory(cmake)


###############################################################################
# Set up CPack
set(CPACK_PACKAGE_DESCRIPTION_SUMMARY "GTSAM")
set(CPACK_PACKAGE_VENDOR "Frank Dellaert, Georgia Institute of Technology")
set(CPACK_PACKAGE_CONTACT "Frank Dellaert, dellaert@cc.gatech.edu")
set(CPACK_PACKAGE_DESCRIPTION_FILE "${CMAKE_CURRENT_SOURCE_DIR}/README.md")
set(CPACK_RESOURCE_FILE_LICENSE "${CMAKE_CURRENT_SOURCE_DIR}/LICENSE")
set(CPACK_PACKAGE_VERSION_MAJOR ${GTSAM_VERSION_MAJOR})
set(CPACK_PACKAGE_VERSION_MINOR ${GTSAM_VERSION_MINOR})
set(CPACK_PACKAGE_VERSION_PATCH ${GTSAM_VERSION_PATCH})
set(CPACK_PACKAGE_INSTALL_DIRECTORY "CMake ${CMake_VERSION_MAJOR}.${CMake_VERSION_MINOR}")
#set(CPACK_INSTALLED_DIRECTORIES "doc;.") # Include doc directory
#set(CPACK_INSTALLED_DIRECTORIES ".") # FIXME: throws error
set(CPACK_SOURCE_IGNORE_FILES "/build*;/\\\\.;/makestats.sh$")
set(CPACK_SOURCE_IGNORE_FILES "${CPACK_SOURCE_IGNORE_FILES}" "/gtsam_unstable/")
set(CPACK_SOURCE_IGNORE_FILES "${CPACK_SOURCE_IGNORE_FILES}" "/package_scripts/")
set(CPACK_SOURCE_PACKAGE_FILE_NAME "gtsam-${GTSAM_VERSION_MAJOR}.${GTSAM_VERSION_MINOR}.${GTSAM_VERSION_PATCH}")
#set(CPACK_SOURCE_PACKAGE_FILE_NAME "gtsam-aspn${GTSAM_VERSION_PATCH}") # Used for creating ASPN tarballs

# Deb-package specific cpack
set(CPACK_DEBIAN_PACKAGE_NAME "libgtsam-dev")
set(CPACK_DEBIAN_PACKAGE_DEPENDS "libboost-dev (>= 1.43)") #Example: "libc6 (>= 2.3.1-6), libgcc1 (>= 1:3.4.2-12)")


###############################################################################
# Print configuration variables
message(STATUS "===============================================================")
message(STATUS "================  Configuration Options  ======================")
message(STATUS "  CMAKE_CXX_COMPILER_ID type     : ${CMAKE_CXX_COMPILER_ID}")
message(STATUS "  CMAKE_CXX_COMPILER_VERSION     : ${CMAKE_CXX_COMPILER_VERSION}")
message(STATUS "Build flags                                               ")
print_config_flag(${GTSAM_BUILD_TESTS}                 "Build Tests                    ")
print_config_flag(${GTSAM_BUILD_EXAMPLES_ALWAYS}       "Build examples with 'make all' ")
print_config_flag(${GTSAM_BUILD_TIMING_ALWAYS}         "Build timing scripts with 'make all'")
if (DOXYGEN_FOUND)
    print_config_flag(${GTSAM_BUILD_DOCS}              "Build Docs                     ")
endif()
print_config_flag(${BUILD_SHARED_LIBS}                 "Build shared GTSAM libraries   ")
print_config_flag(${GTSAM_BUILD_TYPE_POSTFIXES}        "Put build type in library name ")
if(GTSAM_UNSTABLE_AVAILABLE)
    print_config_flag(${GTSAM_BUILD_UNSTABLE}          "Build libgtsam_unstable        ")
endif()
string(TOUPPER "${CMAKE_BUILD_TYPE}" cmake_build_type_toupper)
print_config_flag(${GTSAM_BUILD_WITH_MARCH_NATIVE}     "Build for native architecture  ")
if(NOT MSVC AND NOT XCODE_VERSION)
    message(STATUS "  Build type                     : ${CMAKE_BUILD_TYPE}")
    message(STATUS "  C compilation flags            : ${CMAKE_C_FLAGS} ${CMAKE_C_FLAGS_${cmake_build_type_toupper}}")
    message(STATUS "  C++ compilation flags          : ${CMAKE_CXX_FLAGS} ${CMAKE_CXX_FLAGS_${cmake_build_type_toupper}}")
endif()
message(STATUS "  Use System Eigen               : ${GTSAM_USE_SYSTEM_EIGEN} (Using version: ${GTSAM_EIGEN_VERSION})")
if(GTSAM_USE_TBB)
	message(STATUS "  Use Intel TBB                  : Yes")
elseif(TBB_FOUND)
	message(STATUS "  Use Intel TBB                  : TBB found but GTSAM_WITH_TBB is disabled")
else()
	message(STATUS "  Use Intel TBB                  : TBB not found")
endif()
if(GTSAM_USE_EIGEN_MKL)
	message(STATUS "  Eigen will use MKL             : Yes")
elseif(MKL_FOUND)
	message(STATUS "  Eigen will use MKL             : MKL found but GTSAM_WITH_EIGEN_MKL is disabled")
else()
	message(STATUS "  Eigen will use MKL             : MKL not found")
endif()
if(GTSAM_USE_EIGEN_MKL_OPENMP)
	message(STATUS "  Eigen will use MKL and OpenMP  : Yes")
elseif(OPENMP_FOUND AND NOT GTSAM_WITH_EIGEN_MKL)
	message(STATUS "  Eigen will use MKL and OpenMP  : OpenMP found but GTSAM_WITH_EIGEN_MKL is disabled")
elseif(OPENMP_FOUND AND NOT MKL_FOUND)
	message(STATUS "  Eigen will use MKL and OpenMP  : OpenMP found but MKL not found")
elseif(OPENMP_FOUND)
	message(STATUS "  Eigen will use MKL and OpenMP  : OpenMP found but GTSAM_WITH_EIGEN_MKL_OPENMP is disabled")
else()
	message(STATUS "  Eigen will use MKL and OpenMP  : OpenMP not found")
endif()
message(STATUS "  Default allocator              : ${GTSAM_DEFAULT_ALLOCATOR}")

if(NOT MSVC AND NOT XCODE_VERSION)
	if(CCACHE_FOUND AND GTSAM_BUILD_WITH_CCACHE)
		message(STATUS "  Build with ccache              : Yes")
	elseif(CCACHE_FOUND)
		message(STATUS "  Build with ccache              : ccache found but GTSAM_BUILD_WITH_CCACHE is disabled")
	else()
		message(STATUS "  Build with ccache              : No")
	endif()
endif()

message(STATUS "Packaging flags                                               ")
message(STATUS "  CPack Source Generator         : ${CPACK_SOURCE_GENERATOR}")
message(STATUS "  CPack Generator                : ${CPACK_GENERATOR}")

message(STATUS "GTSAM flags                                               ")
print_config_flag(${GTSAM_USE_QUATERNIONS}             "Quaternions as default Rot3     ")
print_config_flag(${GTSAM_ENABLE_CONSISTENCY_CHECKS}   "Runtime consistency checking    ")
print_config_flag(${GTSAM_ROT3_EXPMAP}                 "Rot3 retract is full ExpMap     ")
print_config_flag(${GTSAM_POSE3_EXPMAP}                "Pose3 retract is full ExpMap    ")
print_config_flag(${GTSAM_ALLOW_DEPRECATED_SINCE_V4}   "Deprecated in GTSAM 4 allowed   ")
print_config_flag(${GTSAM_TYPEDEF_POINTS_TO_VECTORS}   "Point3 is typedef to Vector3    ")
print_config_flag(${GTSAM_SUPPORT_NESTED_DISSECTION}   "Metis-based Nested Dissection   ")
print_config_flag(${GTSAM_TANGENT_PREINTEGRATION}      "Use tangent-space preintegration")
print_config_flag(${GTSAM_BUILD_WRAP}                  "Build Wrap                     ")

message(STATUS "MATLAB toolbox flags                                      ")
print_config_flag(${GTSAM_INSTALL_MATLAB_TOOLBOX}      "Install matlab toolbox         ")
<<<<<<< HEAD

message(STATUS "Python module flags                                       ")

if(GTSAM_PYTHON_WARNINGS)
	message(STATUS "  Build python module            : No - dependencies missing")
else()
	print_config_flag(${GTSAM_BUILD_PYTHON}                "Build python module            ")
endif()
if(GTSAM_BUILD_PYTHON)
	message(STATUS "  Python version                 : ${GTSAM_PYTHON_VERSION}")
endif()

message(STATUS "Python toolbox flags                                      ")
print_config_flag(${GTSAM_INSTALL_PYTHON_TOOLBOX}      "Install Python toolbox         ")
=======

message(STATUS "Cython toolbox flags                                      ")
print_config_flag(${GTSAM_INSTALL_CYTHON_TOOLBOX}      "Install Cython toolbox         ")
if(GTSAM_INSTALL_CYTHON_TOOLBOX)
	message(STATUS "  Python version                 : ${GTSAM_PYTHON_VERSION}")
endif()
>>>>>>> 39e08c9a
message(STATUS "===============================================================")

# Print warnings at the end
if(GTSAM_WITH_TBB AND NOT TBB_FOUND)
	message(WARNING "TBB 4.4 or newer was not found - this is ok, but note that GTSAM parallelization will be disabled.  Set GTSAM_WITH_TBB to 'Off' to avoid this warning.")
endif()
if(GTSAM_WITH_EIGEN_MKL AND NOT MKL_FOUND)
	message(WARNING "MKL was not found - this is ok, but note that MKL will be disabled.  Set GTSAM_WITH_EIGEN_MKL to 'Off' to disable this warning.  See INSTALL.md for notes on performance.")
endif()
if(GTSAM_WITH_EIGEN_MKL_OPENMP AND NOT OPENMP_FOUND AND MKL_FOUND)
	message(WARNING "Your compiler does not support OpenMP.  Set GTSAM_WITH_EIGEN_MKL_OPENMP to 'Off' to avoid this warning. See INSTALL.md for notes on performance.")
endif()

# Include CPack *after* all flags
include(CPack)<|MERGE_RESOLUTION|>--- conflicted
+++ resolved
@@ -75,6 +75,7 @@
 option(GTSAM_WITH_EIGEN_MKL              "Eigen will use Intel MKL if available" OFF)
 option(GTSAM_WITH_EIGEN_MKL_OPENMP       "Eigen, when using Intel MKL, will also use OpenMP for multithreading if available" OFF)
 option(GTSAM_THROW_CHEIRALITY_EXCEPTION "Throw exception when a triangulated point is behind a camera" ON)
+option(GTSAM_BUILD_PYTHON                "Enable/Disable building & installation of Python module" OFF)
 option(GTSAM_ALLOW_DEPRECATED_SINCE_V4   "Allow use of methods/functions deprecated in GTSAM 4" ON)
 option(GTSAM_TYPEDEF_POINTS_TO_VECTORS   "Typdef Point2 and Point3 to Eigen::Vector equivalents" OFF)
 option(GTSAM_SUPPORT_NESTED_DISSECTION   "Support Metis-based nested dissection" ON)
@@ -86,30 +87,9 @@
 # Options relating to MATLAB wrapper
 # TODO: Check for matlab mex binary before handling building of binaries
 option(GTSAM_INSTALL_MATLAB_TOOLBOX      "Enable/Disable installation of matlab toolbox"  OFF)
-<<<<<<< HEAD
 option(GTSAM_INSTALL_PYTHON_TOOLBOX      "Enable/Disable installation of Python toolbox"  OFF)
 
 # Check / set dependent variables for MATLAB wrapper
-=======
-option(GTSAM_INSTALL_CYTHON_TOOLBOX      "Enable/Disable installation of Cython toolbox"  OFF)
-option(GTSAM_BUILD_WRAP                  "Enable/Disable building of matlab/cython wrap utility (necessary for matlab/cython interface)" ON)
-set(GTSAM_PYTHON_VERSION "Default" CACHE STRING "The version of python to build the cython wrapper for (or Default)")
-
-# Check / set dependent variables for MATLAB wrapper
-if((GTSAM_INSTALL_MATLAB_TOOLBOX OR GTSAM_INSTALL_CYTHON_TOOLBOX) AND NOT GTSAM_BUILD_WRAP)
-	message(FATAL_ERROR "GTSAM_INSTALL_MATLAB_TOOLBOX or GTSAM_INSTALL_CYTHON_TOOLBOX is enabled, please also enable GTSAM_BUILD_WRAP")
-endif()
-if((GTSAM_INSTALL_MATLAB_TOOLBOX OR GTSAM_INSTALL_CYTHON_TOOLBOX) AND GTSAM_BUILD_TYPE_POSTFIXES)
-    set(CURRENT_POSTFIX ${CMAKE_${CMAKE_BUILD_TYPE}_POSTFIX})
-    if(NOT "${CURRENT_POSTFIX}" STREQUAL "")
-        message(FATAL_ERROR "Cannot use executable postfixes with the matlab or cython wrappers. Please disable GTSAM_BUILD_TYPE_POSTFIXES")
-    endif()
-endif()
-if(GTSAM_INSTALL_WRAP AND NOT GTSAM_BUILD_WRAP)
-	message(FATAL_ERROR "GTSAM_INSTALL_WRAP is enabled, please also enable GTSAM_BUILD_WRAP")
-endif()
-
->>>>>>> 39e08c9a
 if(GTSAM_INSTALL_MATLAB_TOOLBOX AND NOT BUILD_SHARED_LIBS)
 	message(FATAL_ERROR "GTSAM_INSTALL_MATLAB_TOOLBOX and BUILD_SHARED_LIBS=OFF. The MATLAB wrapper cannot be compiled with a static GTSAM library because mex modules are themselves shared libraries.  If you want a self-contained mex module, enable GTSAM_MEX_BUILD_STATIC_MODULE instead of BUILD_SHARED_LIBS=OFF.")
 endif()
@@ -121,6 +101,7 @@
 if(GTSAM_INSTALL_PYTHON_TOOLBOX AND NOT GTSAM_TYPEDEF_POINTS_TO_VECTORS)
     message(FATAL_ERROR "GTSAM_INSTALL_PYTHON_TOOLBOX requires GTSAM_TYPEDEF_POINTS_TO_VECTORS to be enabled but it is not.")
 endif()
+
 # Flags for choosing default packaging tools
 set(CPACK_SOURCE_GENERATOR "TGZ" CACHE STRING "CPack Default Source Generator")
 set(CPACK_GENERATOR        "TGZ" CACHE STRING "CPack Default Binary Generator")
@@ -454,15 +435,9 @@
 	add_subdirectory(matlab)
 endif()
 
-<<<<<<< HEAD
 # Python wrap
 if (GTSAM_INSTALL_PYTHON_TOOLBOX)
   set(GTSAM_INSTALL_PYTHON_TOOLBOX 1)
-=======
-# Cython wrap
-if (GTSAM_INSTALL_CYTHON_TOOLBOX)
-  set(GTSAM_INSTALL_CYTHON_TOOLBOX 1)
->>>>>>> 39e08c9a
   # Set up cache options
   set(GTSAM_PYTHON_INSTALL_PATH "" CACHE PATH "Python toolbox destination, blank defaults to CMAKE_INSTALL_PREFIX/python")
   if(NOT GTSAM_PYTHON_INSTALL_PATH)
@@ -590,11 +565,9 @@
 print_config_flag(${GTSAM_TYPEDEF_POINTS_TO_VECTORS}   "Point3 is typedef to Vector3    ")
 print_config_flag(${GTSAM_SUPPORT_NESTED_DISSECTION}   "Metis-based Nested Dissection   ")
 print_config_flag(${GTSAM_TANGENT_PREINTEGRATION}      "Use tangent-space preintegration")
-print_config_flag(${GTSAM_BUILD_WRAP}                  "Build Wrap                     ")
 
 message(STATUS "MATLAB toolbox flags                                      ")
 print_config_flag(${GTSAM_INSTALL_MATLAB_TOOLBOX}      "Install matlab toolbox         ")
-<<<<<<< HEAD
 
 message(STATUS "Python module flags                                       ")
 
@@ -609,14 +582,6 @@
 
 message(STATUS "Python toolbox flags                                      ")
 print_config_flag(${GTSAM_INSTALL_PYTHON_TOOLBOX}      "Install Python toolbox         ")
-=======
-
-message(STATUS "Cython toolbox flags                                      ")
-print_config_flag(${GTSAM_INSTALL_CYTHON_TOOLBOX}      "Install Cython toolbox         ")
-if(GTSAM_INSTALL_CYTHON_TOOLBOX)
-	message(STATUS "  Python version                 : ${GTSAM_PYTHON_VERSION}")
-endif()
->>>>>>> 39e08c9a
 message(STATUS "===============================================================")
 
 # Print warnings at the end
