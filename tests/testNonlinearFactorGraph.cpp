--- conflicted
+++ resolved
@@ -243,7 +243,6 @@
 }
 
 /* ************************************************************************* */
-<<<<<<< HEAD
 TEST(testNonlinearFactorGraph, addPrior) {
   Key k(0);
 
@@ -284,7 +283,8 @@
   Pose3 pose_incorrect{Rot3::RzRyRx(-M_PI, M_PI, -M_PI / 8), Point3(1, 2, 3)};
   values.insert(k, pose_incorrect);
   EXPECT(0 != graph.error(values));
-=======
+}
+
 TEST(NonlinearFactorGraph, printErrors)
 {
   const NonlinearFactorGraph fg = createNonlinearFactorGraph();
@@ -307,7 +307,6 @@
   fg.printErrors(c,"Test graph: ", gtsam::DefaultKeyFormatter,testFilter);
 
   for (bool visit : visited) EXPECT(visit==true);
->>>>>>> b6c5bcea
 }
 
 /* ************************************************************************* */
