--- conflicted
+++ resolved
@@ -43,42 +43,6 @@
   // Create array of flags indicating a domain changed or not
   std::vector<bool> changed(n);
 
-<<<<<<< HEAD
-    // iterate nrIterations over entire grid
-    for (size_t it = 0; it < nrIterations; it++) {
-      bool anyChange = false;
-      // iterate over all cells
-      for (size_t v = 0; v < n; v++) {
-        // keep track of which domains changed
-        changed[v] = false;
-        // loop over all factors/constraints for variable v
-        const FactorIndices& factors = index[v];
-        for(size_t f: factors) {
-          // if not already a singleton
-          if (!domains[v].isSingleton()) {
-            // get the constraint and call its ensureArcConsistency method
-            Constraint::shared_ptr constraint = std::dynamic_pointer_cast<Constraint>((*this)[f]);
-            if (!constraint) throw runtime_error("CSP:runArcConsistency: non-constraint factor");
-            changed[v] = constraint->ensureArcConsistency(v,domains) || changed[v];
-          }
-        } // f
-        if (changed[v]) anyChange = true;
-      } // v
-      if (!anyChange) break;
-      // TODO: Sudoku specific hack
-      if (print) {
-        if (cardinality == 9 && n == 81) {
-          for (size_t i = 0, v = 0; i < (size_t)std::sqrt((double)n); i++) {
-            for (size_t j = 0; j < (size_t)std::sqrt((double)n); j++, v++) {
-              if (changed[v]) cout << "*";
-              domains[v].print();
-              cout << "\t";
-            } // i
-            cout << endl;
-          } // j
-        } else {
-          for (size_t v = 0; v < n; v++) {
-=======
   // iterate nrIterations over entire grid
   for (size_t it = 0; it < nrIterations; it++) {
     bool anyChange = false;
@@ -93,7 +57,7 @@
         if (!domains[v].isSingleton()) {
           // get the constraint and call its ensureArcConsistency method
           Constraint::shared_ptr constraint =
-              boost::dynamic_pointer_cast<Constraint>((*this)[f]);
+              std::dynamic_pointer_cast<Constraint>((*this)[f]);
           if (!constraint)
             throw runtime_error("CSP:runArcConsistency: non-constraint factor");
           changed[v] =
@@ -108,7 +72,6 @@
       if (cardinality == 9 && n == 81) {
         for (size_t i = 0, v = 0; i < (size_t)std::sqrt((double)n); i++) {
           for (size_t j = 0; j < (size_t)std::sqrt((double)n); j++, v++) {
->>>>>>> fa28bbb9
             if (changed[v]) cout << "*";
             domains[v].print();
             cout << "\t";
@@ -127,20 +90,6 @@
   }    // it
 
 #ifndef INPROGRESS
-<<<<<<< HEAD
-    // Now create new problem with all singleton variables removed
-    // We do this by adding simplifying all factors using parial application
-    // TODO: create a new ordering as we go, to ensure a connected graph
-    // KeyOrdering ordering;
-    // vector<Index> dkeys;
-    for(const DiscreteFactor::shared_ptr& f: factors_) {
-      Constraint::shared_ptr constraint = std::dynamic_pointer_cast<Constraint>(f);
-      if (!constraint) throw runtime_error("CSP:runArcConsistency: non-constraint factor");
-      Constraint::shared_ptr reduced = constraint->partiallyApply(domains);
-      if (print) reduced->print();
-    }
-#endif
-=======
   // Now create new problem with all singleton variables removed
   // We do this by adding simplifying all factors using parial application
   // TODO: create a new ordering as we go, to ensure a connected graph
@@ -148,12 +97,11 @@
   // vector<Index> dkeys;
   for (const DiscreteFactor::shared_ptr& f : factors_) {
     Constraint::shared_ptr constraint =
-        boost::dynamic_pointer_cast<Constraint>(f);
+        std::dynamic_pointer_cast<Constraint>(f);
     if (!constraint)
       throw runtime_error("CSP:runArcConsistency: non-constraint factor");
     Constraint::shared_ptr reduced = constraint->partiallyApply(domains);
     if (print) reduced->print();
->>>>>>> fa28bbb9
   }
 #endif
 }
